#include <iostream>
#include <fstream>
#include <ctime>
#include <cstdio>
#include <getopt.h>
#include "gcsa.h"
#include "json2pb.h"
#include "vg.hpp"
#include "vg.pb.h"
#include "vg_set.hpp"
#include "index.hpp"
#include "mapper.hpp"
#include "Variant.h"
#include "Fasta.h"
#include "stream.hpp"
#include "alignment.hpp"
#include "convert.hpp"
#include "google/protobuf/stubs/common.h"

using namespace std;
using namespace google::protobuf;
using namespace vg;

void help_msga(char** argv) {
    cerr << "usage: " << argv[0] << " msga [options] >graph.vg" << endl
         << "Multiple sequence / graph aligner." << endl
         << endl
         << "options:" << endl
         << "    -f, --from FILE       use sequneces in (fasta) FILE" << endl
         << "    -n, --name NAME       include this sequence" << endl
         << "                           (If any --name is specified, use only" << endl
         << "                            specified sequences from FASTA files.)" << endl
         << "    -b, --base NAME       use this sequence as the graph basis if graph is empty" << endl
         << "    -s, --seq SEQUENCE    literally include this sequence" << endl
         << "    -g, --graph FILE      include this graph" << endl
         << endl
         << "Otherwise, construct a multiple sequence alignment from all sequences in the" << endl
         << "input fasta-format files, graphs, and sequences." << endl
         << endl
         << "Only single graph inputs are currently supported." << endl
         << endl
         << "Emits the resulting MSA as a (vg-format) graph." << endl;
}

int main_msga(int argc, char** argv) {

    if (argc == 2) {
        help_msga(argv);
        return 1;
    }

    vector<string> fasta_files;
    set<string> seq_names;
    vector<string> sequences;
    vector<string> graph_files;
    // will inevitably add parameters for MSA
    // but keep it simple for now
    // ...
    bool reverse_complement = false;
    string base_seq_name;

    int c;
    optind = 2; // force optind past command positional argument
    while (true) {
        static struct option long_options[] =
            {
                {"help", no_argument, 0, 'h'},
                {"from", required_argument, 0, 'f'},
                {"name", required_argument, 0, 'n'},
                {"seq", required_argument, 0, 's'},
                {"graph", required_argument, 0, 'g'},
                {"base", required_argument, 0, 'b'},
                {0, 0, 0, 0}
            };

        int option_index = 0;
        c = getopt_long (argc, argv, "hf:n:s:g:b:",
                         long_options, &option_index);

        // Detect the end of the options.
        if (c == -1)
            break;

        switch (c)
        {

        case 'f':
            fasta_files.push_back(optarg);
            break;

        case 'n':
            seq_names.insert(optarg);
            break;

        case 's':
            sequences.push_back(optarg);
            break;

        case 'b':
            base_seq_name = optarg;
            break;

        case 'g':
            if (graph_files.size() != 0) {
                cerr << "[vg msga] Error: graph-graph alignment is not yet implemented." << endl
                     << "We can only use one input graph." << endl;
                return 1;
            }
            graph_files.push_back(optarg);
            break;

        case 'h':
        case '?':
            help_msga(argv);
            exit(1);
            break;

        default:
            abort ();
        }
    }

    // build the graph or read it in from input
    VG* graph;
    if (graph_files.size() == 1) {
        string file_name = graph_files.front();
        if (file_name == "-") {
            graph = new VG(std::cin);
        } else {
            ifstream in;
            in.open(file_name.c_str());
            graph = new VG(in);
        }
    } else {
        graph = new VG;
    }

    // map from name to sequence, just a transformation of FASTA records
    map<string, set<string> > strings;

    // open the fasta files, read in the sequences
    vector<string> names_in_order;

    for (auto& fasta_file_name : fasta_files) {
        FastaReference ref;
        ref.open(fasta_file_name);
         for (auto& seq : ref.index->sequenceNames) {
             // only use the sequence if we have whitelisted it
            if (seq_names.empty() || seq_names.count(seq)) {
                 strings[seq].insert(ref.getSequence(seq));
            }
        }
    }

    // give a null label to sequences passed on the command line
    // thus far there is no way to specify these (use fasta instead)
    for (auto& s : sequences) {
        strings[""].insert(s);
    }

    // align, include, repeat

    // if our graph is empty, we need to take the first sequence and build a graph from it
    if (graph->empty()) {
        // what's the first sequence?
        if (base_seq_name.empty()) {
            graph->create_node(*strings.begin()->second.begin());
        } else {
            // we specified one we wanted to use as the first
            graph->create_node(*strings[base_seq_name].begin());
        }
    }

    // questions:
    // should we preferentially use sequences from fasta files in the order they were given?
    // (considering this a todo)
    // reverse complement?

    for (auto& group : strings) {
        auto& name = group.first;
        cerr << "adding " << name << endl;
        for (auto& seq : group.second) {
            // align to the graph
            cerr << name << " " << seq.size() << endl;
            Alignment aln = graph->align(seq);
            // note that the addition of paths is a second step
            // now take the alignment and modify the graph with it
            graph->edit({aln.path()});
        }
    }
    graph->paths.clear();

    // compact the ID space
    // isn't really necessary, but maybe it's nice
    graph->sort();
    graph->compact_ids();

    // include the paths in the graph
    for (auto& group : strings) {
        auto& name = group.first;
        for (auto& seq : group.second) {
            Alignment aln = graph->align(seq);
            aln.mutable_path()->set_name(name);
            graph->include(aln.path());
        }
    }

    // return the graph
    graph->serialize_to_ostream(std::cout);    

    // todo....
    //
    // strategy for graph/graph alignment
    // ---------------
    // multiple graphs can be aligned by converting them into collections of named sequences
    // e.g. using a strided sampling of a long kmer space
    // of sufficient length to align to a second graph
    //
    // the multi-graph alignment is a graph which contains both of the
    // with homologous sequences merged and the paths from the input graphs retained
    //
    // a progressive approach can be used, where we first attempt to construct a graph using a particular
    // sequence size
    // then, by labeling the first graph where it is shown to map to the new graph, we can retain only
    // the portion which was not included, then attempt to include the remaining fragments using
    // more compute-intensive parameters
    //
    // to limit path complexity, random walks should be used to sample the path space of the first graph
    // we can erode the graph we are aligning as regions of it become completely aligned,
    // so as to avoid over-sampling the graph
    // we already have functionality for this in `vg sim`
    //
    // this is an elaborate but easily-written and flexible approach to aligning large graphs
    // efficiently

    return 0;
}

void help_surject(char** argv) {
    cerr << "usage: " << argv[0] << " surject [options] <aln.gam> >[proj.cram]" << endl
         << "Transforms alignments to be relative to particular paths." << endl
         << endl
         << "options:" << endl
         << "    -d, --db-name DIR       use the graph in this database" << endl
         << "    -t, --threads N         number of threads to use" << endl
         << "    -p, --into-path NAME    surject into just this path" << endl
         << "    -i, --into-paths FILE   surject into nonoverlapping path names listed in FILE (one per line)" << endl
         << "    -P, --into-prefix NAME  surject into all paths with NAME as their prefix" << endl
        //<< "    -H, --header-from FILE  use the header in the SAM/CRAM/BAM file for the output" << endl
        // todo, reenable
        // << "    -c, --cram-output       write CRAM to stdout (default is vg::Aligment/GAM format)" << endl
        // << "    -f, --reference FILE    use this file when writing CRAM to rebuild sequence header" << endl
         << "    -b, --bam-output        write BAM to stdout" << endl
         << "    -s, --sam-output        write SAM to stdout" << endl
         << "    -C, --compression N     level for compression [0-9]" << endl
         << "    -w, --window N          use N nodes on either side of the alignment to surject (default 5)" << endl;
}

int main_surject(int argc, char** argv) {

    if (argc == 2) {
        help_surject(argv);
        return 1;
    }

    string db_name;
    string path_name;
    string path_prefix;
    string path_file;
    string output_type = "gam";
    string input_type = "gam";
    string header_file;
    int compress_level = 9;
    int window = 5;
    string fasta_filename;

    int c;
    optind = 2; // force optind past command positional argument
    while (true) {
        static struct option long_options[] =
            {
                {"help", no_argument, 0, 'h'},
                {"db-name", required_argument, 0, 'd'},
                {"threads", required_argument, 0, 't'},
                {"into-path", required_argument, 0, 'p'},
                {"into-paths", required_argument, 0, 'i'},
                {"into-prefix", required_argument, 0, 'P'},
                {"cram-output", no_argument, 0, 'c'},
                {"reference", required_argument, 0, 'f'},
                {"bam-output", no_argument, 0, 'b'},
                {"sam-output", no_argument, 0, 's'},
                {"header-from", required_argument, 0, 'H'},
                {"compress", required_argument, 0, 'C'},
                {"window", required_argument, 0, 'w'},
                {0, 0, 0, 0}
            };

        int option_index = 0;
        c = getopt_long (argc, argv, "hd:p:i:P:cbsH:C:t:w:f:",
                         long_options, &option_index);

        // Detect the end of the options.
        if (c == -1)
            break;

        switch (c)
        {

        case 'd':
            db_name = optarg;
            break;

        case 'p':
            path_name = optarg;
            break;

        case 'i':
            path_file = optarg;
            break;

        case 'P':
            path_prefix = optarg;
            break;

        case 'H':
            header_file = optarg;
            break;

        case 'c':
            output_type = "cram";
            break;

        case 'f':
            fasta_filename = optarg;
            break;

        case 'b':
            output_type = "bam";
            break;

        case 's':
            compress_level = -1;
            output_type = "sam";
            break;

        case 't':
            omp_set_num_threads(atoi(optarg));
            break;

        case 'C':
            compress_level = atoi(optarg);
            break;

        case 'w':
            window = atoi(optarg);
            break;

        case 'h':
        case '?':
            help_surject(argv);
            exit(1);
            break;

        default:
            abort ();
        }
    }

    string file_name = argv[optind];

    Index index;
    // open index
    index.open_read_only(db_name);

    set<string> path_names;
    if (!path_file.empty()){
        // open the file
        ifstream in(path_file);
        string line;
        while (std::getline(in,line)) {
            path_names.insert(line);
        }
    } else {
        path_names.insert(path_name);
    }

    if (input_type == "gam") {
        if (output_type == "gam") {
            int thread_count = get_thread_count();
            vector<vector<Alignment> > buffer;
            buffer.resize(thread_count);
            function<void(Alignment&)> lambda = [&index, &path_names, &buffer, &window](Alignment& src) {
                int tid = omp_get_thread_num();
                Alignment surj;
                string path_name;
                int64_t path_pos;
                index.surject_alignment(src, path_names, surj, path_name, path_pos, window);
                buffer[tid].push_back(surj);
                stream::write_buffered(cout, buffer[tid], 1000);
            };
            if (file_name == "-") {
                stream::for_each_parallel(std::cin, lambda);
            } else {
                ifstream in;
                in.open(file_name.c_str());
                stream::for_each_parallel(in, lambda);
            }
            for (int i = 0; i < thread_count; ++i) {
                stream::write_buffered(cout, buffer[i], 0); // flush
            }
        } else {
            char out_mode[5];
            string out_format = "";
            strcpy(out_mode, "w");
            if (output_type == "bam") { out_format = "b"; }
            else if (output_type == "cram") { out_format = "c"; }
            else { out_format = ""; }
            strcat(out_mode, out_format.c_str());
            if (compress_level >= 0) {
                char tmp[2];
                tmp[0] = compress_level + '0'; tmp[1] = '\0';
                strcat(out_mode, tmp);
            }
            // get the header
            /*
            if (header_file.empty()) {
                cerr << "[vg surject] error: --header-from must be specified for SAM/BAM/CRAM output" << endl;
                return 1;
            }
            */
            string header;
            map<string, int64_t> path_by_id = index.paths_by_id();
            map<string, pair<pair<int64_t, bool>, pair<int64_t, bool>>> path_layout;
            map<string, int64_t> path_length;
            index.path_layout(path_layout, path_length);
            int thread_count = get_thread_count();
            vector<vector<tuple<string, int64_t, Alignment> > > buffer;
            buffer.resize(thread_count);
            map<string, string> rg_sample;

            // bam/sam/cram output
            samFile* out = 0;
            int buffer_limit = 100;

            bam_hdr_t* hdr = NULL;
            int64_t count = 0;
            omp_lock_t output_lock;
            omp_init_lock(&output_lock);

            // handles buffers, possibly opening the output file if we're on the first record
            auto handle_buffer =
                [&hdr, &header, &path_length, &rg_sample, &buffer_limit,
                 &out_mode, &out, &output_lock, &fasta_filename](vector<tuple<string, int64_t, Alignment> >& buf) {
                if (buf.size() >= buffer_limit) {
                    // do we have enough data to open the file?
#pragma omp critical (hts_header)
                    {
                        if (!hdr) {
                            hdr = hts_string_header(header, path_length, rg_sample);
                            if ((out = sam_open("-", out_mode)) == 0) {
                                /*
                                if (!fasta_filename.empty()) {
                                    string fai_filename = fasta_filename + ".fai";
                                    hts_set_fai_filename(out, fai_filename.c_str());
                                }
                                */
                                cerr << "[vg surject] failed to open stdout for writing HTS output" << endl;
                                exit(1);
                            } else {
                                // write the header
                                if (sam_hdr_write(out, hdr) != 0) {
                                    cerr << "[vg surject] error: failed to write the SAM header" << endl;
                                }
                            }
                        }
                    }
                    // try to get a lock, and force things if we've built up a huge buffer waiting
                    if (omp_test_lock(&output_lock) || buf.size() > 10*buffer_limit) {
                        for (auto& s : buf) {
                            auto& path_nom = get<0>(s);
                            auto& path_pos = get<1>(s);
                            auto& surj = get<2>(s);
                            string cigar = cigar_against_path(surj);
                            bam1_t* b = alignment_to_bam(header,
                                                         surj,
                                                         path_nom,
                                                         path_pos,
                                                         cigar,
                                                         "=",
                                                         path_pos,
                                                         0);
                            int r = 0;
#pragma omp critical (cout)
                            r = sam_write1(out, hdr, b);
                            if (r == 0) { cerr << "[vg surject] error: writing to stdout failed" << endl; exit(1); }
                            bam_destroy1(b);
                        }
                        omp_unset_lock(&output_lock);
                        buf.clear();
                    }
                }
            };

            function<void(Alignment&)> lambda = [&index,
                                                 &path_names,
                                                 &path_length,
                                                 &window,
                                                 &rg_sample,
                                                 &header,
                                                 &out,
                                                 &buffer,
                                                 &count,
                                                 &hdr,
                                                 &out_mode,
                                                 &handle_buffer](Alignment& src) {
                int tid = omp_get_thread_num();
                Alignment surj;
                string path_name;
                int64_t path_pos;
                index.surject_alignment(src, path_names, surj, path_name, path_pos, window);
                if (!surj.path().mapping_size()) {
                    surj = src;
                }
                // record 
                if (!hdr && !surj.read_group().empty() && !surj.sample_name().empty()) {
#pragma omp critical (hts_header)
                    rg_sample[surj.read_group()] = surj.sample_name();
                }

                buffer[tid].push_back(make_tuple(path_name, path_pos, surj));
                handle_buffer(buffer[tid]);

            };

            // now apply the alignment processor to the stream
            if (file_name == "-") {
                stream::for_each_parallel(std::cin, lambda);
            } else {
                ifstream in;
                in.open(file_name.c_str());
                stream::for_each_parallel(in, lambda);
            }
            buffer_limit = 0;
            for (auto& buf : buffer) {
                handle_buffer(buf);
            }
            bam_hdr_destroy(hdr);
            sam_close(out);
            omp_destroy_lock(&output_lock);
        }
    }
    cout.flush();

    return 0;
}

void help_mod(char** argv) {
    cerr << "usage: " << argv[0] << " mod [options] <graph.vg> >[mod.vg]" << endl
         << "Modifies graph, outputs modified on stdout." << endl
         << endl
         << "options:" << endl
         << "    -i, --include-aln FILE  include the paths implied by alignments in the graph" << endl
         << "    -c, --compact-ids       should we sort and compact the id space? (default false)" << endl
         << "    -k, --keep-path NAME    keep only nodes and edges in the path" << endl
         << "    -o, --remove-orphans    remove orphan edges from graph (edge specified but node missing)" << endl
         << "    -p, --prune-complex     remove nodes that are reached by paths of --path-length which" << endl
         << "                            cross more than --edge-max edges" << endl
         << "    -S, --prune-subgraphs   remove subgraphs which are shorter than --length" << endl
         << "    -l, --length N          for pruning complex regions and short subgraphs" << endl
         << "    -X, --chop N            chop nodes in the graph so they are not more than N bp long" << endl
         << "    -K, --kill-labels       delete the labels from the graph, resulting in empty nodes" << endl
         << "    -e, --edge-max N        when pruning complex regions only consider paths which cross" << endl
         << "                            this many potential alternate edges (e.g. if node out-degree is" << endl
         << "                            2, we would count 1 toward --edge-max; for 3 we would count 2)" << endl
         << "    -m, --markers           join all head and tails nodes to marker nodes" << endl
         << "                            ('###' starts and '$$$' ends) of --path-length, for debugging" << endl
         << "    -t, --threads N         for tasks that can be done in parallel, use this many threads" << endl;
}

int main_mod(int argc, char** argv) {

    if (argc == 2) {
        help_mod(argv);
        return 1;
    }

    string path_name;
    bool remove_orphans = false;
    string aln_file;
    bool compact_ids = false;
    bool prune_complex = false;
    int path_length = 0;
    int edge_max = 0;
    int chop_to = 0;
    bool add_start_and_end_markers = false;
    bool prune_subgraphs = false;
    bool kill_labels = false;

    int c;
    optind = 2; // force optind past command positional argument
    while (true) {
        static struct option long_options[] =
            {
                {"help", no_argument, 0, 'h'},
                {"include-aln", required_argument, 0, 'i'},
                {"compact-ids", no_argument, 0, 'c'},
                {"keep-path", required_argument, 0, 'k'},
                {"remove-orphans", no_argument, 0, 'o'},
                {"prune-complex", no_argument, 0, 'p'},
                {"prune-subgraphs", no_argument, 0, 'S'},
                {"length", required_argument, 0, 'l'},
                {"edge-max", required_argument, 0, 'e'},
                {"chop", required_argument, 0, 'X'},
                {"kill-labels", no_argument, 0, 'K'},
                {"markers", no_argument, 0, 'm'},
                {"threads", no_argument, 0, 't'},
                {0, 0, 0, 0}
            };

        int option_index = 0;
        c = getopt_long (argc, argv, "hk:oi:cpl:e:mt:SX:K",
                         long_options, &option_index);

        // Detect the end of the options.
        if (c == -1)
            break;

        switch (c)
        {

        case 'i':
            aln_file = optarg;
            break;

        case 'c':
            compact_ids = true;
            break;

        case 'k':
            path_name = optarg;
            break;

        case 'o':
            remove_orphans = true;
            break;

        case 'p':
            prune_complex = true;
            break;

        case 'S':
            prune_subgraphs = true;
            break;

        case 'l':
            path_length = atoi(optarg);
            break;

        case 'X':
            chop_to = atoi(optarg);
            break;

        case 'K':
            kill_labels = true;
            break;

        case 'e':
            edge_max = atoi(optarg);
            break;

        case 'm':
            add_start_and_end_markers = true;
            break;

        case 't':
            omp_set_num_threads(atoi(optarg));
            break;

        case 'h':
        case '?':
            help_mod(argv);
            exit(1);
            break;

        default:
            abort ();
        }
    }

    VG* graph;
    string file_name = argv[optind];
    if (file_name == "-") {
        graph = new VG(std::cin);
    } else {
        ifstream in;
        in.open(file_name.c_str());
        graph = new VG(in);
    }

    if (!path_name.empty()) {
        graph->keep_path(path_name);
    }

    if (remove_orphans) {
        graph->remove_orphan_edges();
    }

    if (!aln_file.empty()) {
        // read in the alignments and save their paths
        vector<Path> paths;
        function<void(Alignment&)> lambda = [&graph, &paths](Alignment& aln) {
            Path path = simplify_deletions(aln.path());
            path.set_name(aln.name());
            paths.push_back(path);
        };
        if (aln_file == "-") {
            stream::for_each(std::cin, lambda);
        } else {
            ifstream in;
            in.open(aln_file.c_str());
            stream::for_each(in, lambda);
        }
        // execute the edits
        graph->edit(paths);
        // and optionally compact ids
        if (compact_ids) {
            graph->sort();
            graph->compact_ids();
        }
    }

    if (prune_complex) {
        if (!(path_length > 0 && edge_max > 0)) {
            cerr << "[vg mod]: when pruning complex regions you must specify a --path-length and --edge-max" << endl;
            return 1;
        }
        Node* head_node = NULL;
        Node* tail_node = NULL;
        graph->add_start_and_end_markers(path_length, '#', '$', head_node, tail_node);
        graph->prune_complex(path_length, edge_max, head_node, tail_node);
        // These nodes were created in the graph, so we can destroy them by pointer.
        graph->destroy_node(head_node);
        graph->destroy_node(tail_node);
    }

    if (prune_subgraphs) {
        graph->prune_short_subgraphs(path_length);
    }

    if (chop_to) {
        graph->dice_nodes(chop_to);
    }

    if (kill_labels) {
        graph->for_each_node([](Node* n) { n->clear_sequence(); });
    }

    if (add_start_and_end_markers) {
        if (!(path_length > 0)) {
            cerr << "[vg mod]: when adding start and end markers you must provide a --path-length" << endl;
            return 1;
        }
        Node* head_node = NULL;
        Node* tail_node = NULL;
        graph->add_start_and_end_markers(path_length, '#', '$', head_node, tail_node);
    }

    graph->serialize_to_ostream(std::cout);

    delete graph;

    return 0;
}

void help_sim(char** argv) {
    cerr << "usage: " << argv[0] << " sim [options] <graph.vg>" << endl
         << "Simulates reads from the graph(s). Output is a list of reads." << endl
         << endl
         << "options:" << endl
         << "    -l, --read-length N   write reads of length N" << endl
         << "    -n, --num-reads N     simulate N reads" << endl
         << "    -s, --random-seed N   use this specific seed for the PRNG" << endl
         << "    -e, --base-error N    base substitution error rate (default 0.0)" << endl
         << "    -i, --indel-error N   indel error rate (default 0.0)" << endl
         << "    -f, --forward-only    don't simulate from the reverse strand" << endl;
}

int main_sim(int argc, char** argv) {

    if (argc == 2) {
        help_sim(argv);
        return 1;
    }

    int read_length = 100;
    int num_reads = 1;
    int seed_val = time(NULL);
    double base_error = 0;
    double indel_error = 0;
    bool forward_only = false;

    int c;
    optind = 2; // force optind past command positional argument
    while (true) {
        static struct option long_options[] =
            {
                {"help", no_argument, 0, 'h'},
                {"read-length", required_argument, 0, 'l'},
                {"num-reads", required_argument, 0, 'n'},
                {"random-seed", required_argument, 0, 's'},
                {"forward-only", no_argument, 0, 'f'},
                {0, 0, 0, 0}
            };

        int option_index = 0;
        c = getopt_long (argc, argv, "hl:n:s:e:i:f",
                         long_options, &option_index);

        // Detect the end of the options.
        if (c == -1)
            break;

        switch (c)
        {

        case 'l':
            read_length = atoi(optarg);
            break;

        case 'n':
            num_reads = atoi(optarg);
            break;

        case 's':
            seed_val = atoi(optarg);
            break;

        case 'e':
            base_error = atof(optarg);
            break;

        case 'i':
            indel_error = atof(optarg);
            break;

        case 'f':
            forward_only = true;
            break;

        case 'h':
        case '?':
            help_sim(argv);
            exit(1);
            break;

        default:
            abort ();
        }
    }

    VG* graph;
    string file_name = argv[optind];
    if (file_name == "-") {
        graph = new VG(std::cin);
    } else {
        ifstream in;
        in.open(file_name.c_str());
        graph = new VG(in);
    }

    int64_t max_id = graph->max_node_id();
    int64_t min_id = graph->min_node_id();

    mt19937 rng;
    rng.seed(seed_val);

    string bases = "ATGC";
    uniform_real_distribution<double> rprob(0, 1);
    uniform_int_distribution<int> rbase(0, 3);

    function<string(const string&)> introduce_read_errors
        = [&rng, &rprob, &rbase, &bases, base_error, indel_error](const string& perfect_read) {

        if (base_error == 0 && indel_error == 0) return perfect_read;
        string read;
        for (auto c : perfect_read) {
            if (rprob(rng) <= base_error) {
                // pick another base than what c is
                char e;
                do {
                    e = bases[rbase(rng)];
                } while (e == c);
                c = e;
            }
            if (rprob(rng) <= indel_error) {
                if (rprob(rng) < 0.5) {
                    read.push_back(bases[rbase(rng)]);
                } // else do nothing, == deletion of base
            } else {
                read.push_back(c);
            }
        }
        return read;
    };

    for (int i = 0; i < num_reads; ++i) {
        string perfect_read = graph->random_read(read_length, rng, min_id, max_id, true);
        // avoid short reads at the end of the graph by retrying
        int iter = 0;
        while (perfect_read.size() < read_length && ++iter < 1000) {
            perfect_read = graph->random_read(read_length, rng, min_id, max_id, !forward_only);
            // if we can't make a suitable read in 1000 tries, then maybe the graph is too small?
        }
        if (iter == 1000) {
            cerr << "couldn't simulate read, perhaps the chosen length is too long for this graph?" << endl;
        } else {
            // apply errors
            string readseq = introduce_read_errors(perfect_read);
            cout << readseq << endl;
        }
    }
    delete graph;

    return 0;
}

void help_kmers(char** argv) {
    cerr << "usage: " << argv[0] << " kmers [options] <graph1.vg> [graph2.vg ...] >kmers.tsv" << endl
         << "Generates kmers of the graph(s). Output is: kmer id pos" << endl
         << endl
         << "options:" << endl
         << "    -k, --kmer-size N     print kmers of size N in the graph" << endl
         << "    -e, --edge-max N      only consider paths which cross this many potential alternate edges" << endl
         << "                          (e.g. if node out-degree is 2, we would count 1 toward --edge-max," << endl
         << "                          for 3 we would count 2)" << endl
         << "    -j, --kmer-stride N   step distance between succesive kmers in paths (default 1)" << endl
         << "    -t, --threads N       number of threads to use" << endl
         << "    -d, --ignore-dups     filter out duplicated kmers in normal output" << endl
         << "    -n, --allow-negs      don't filter out relative negative positions of kmers in normal output" << endl
         << "    -g, --gcsa-out        output a table suitable for input to GCSA2:" << endl
         << "                          kmer, starting position, previous characters," << endl
         << "                          successive characters, successive positions." << endl
         << "                          Forward and reverse strand kmers are reported." << endl
         << "    -I, --start-end-id N  use the specified ID for the GCSA2 start/end node" << endl 
         << "    -p, --progress        show progress" << endl;
}

int main_kmers(int argc, char** argv) {

    if (argc == 2) {
        help_kmers(argv);
        return 1;
    }

    int kmer_size = 0;
    int edge_max = 0;
    int kmer_stride = 1;
    bool show_progress = false;
    bool gcsa_out = false;
    bool allow_dups = true;
    bool allow_negs = false;
    // for distributed GCSA2 kmer generation
    int64_t start_end_id = 0;

    int c;
    optind = 2; // force optind past command positional argument
    while (true) {
        static struct option long_options[] =
            {
                {"help", no_argument, 0, 'h'},
                {"kmer-size", required_argument, 0, 'k'},
                {"kmer-stride", required_argument, 0, 'j'},
                {"edge-max", required_argument, 0, 'e'},
                {"threads", required_argument, 0, 't'},
                {"gcsa-out", no_argument, 0, 'g'},
                {"ignore-dups", no_argument, 0, 'd'},
                {"allow-negs", no_argument, 0, 'n'},
                {"progress",  no_argument, 0, 'p'},
                {"start-end-id", required_argument, 0, 'I'},
                {0, 0, 0, 0}
            };

        int option_index = 0;
        c = getopt_long (argc, argv, "hk:j:pt:e:gdnI:",
                         long_options, &option_index);
        
        // Detect the end of the options.
        if (c == -1)
            break;
 
        switch (c)
        {

        case 'k':
            kmer_size = atoi(optarg);
            break;

        case 'j':
            kmer_stride = atoi(optarg);
            break;

        case 'e':
            edge_max = atoi(optarg);
            break;

        case 't':
            omp_set_num_threads(atoi(optarg));
            break;

        case 'g':
            gcsa_out = true;
            break;

        case 'd':
            allow_dups = false;
            break;

        case 'n':
            allow_negs = true;
            break;

        case 'p':
            show_progress = true;
            break;

        case 'I':
            start_end_id = atoi(optarg);
            break;

        case 'h':
        case '?':
            help_kmers(argv);
            exit(1);
            break;
 
        default:
            abort ();
        }
    }

    vector<string> graph_file_names;
    while (optind < argc) {
        string file_name = argv[optind++];
        graph_file_names.push_back(file_name);
    }

    VGset graphs(graph_file_names);

    graphs.show_progress = show_progress;

    if (gcsa_out) {
        graphs.write_gcsa_out(cout, kmer_size, edge_max, kmer_stride, start_end_id);
    } else {
        function<void(string&, list<NodeTraversal>::iterator, int, list<NodeTraversal>&, VG& graph)>
            lambda = [](string& kmer, list<NodeTraversal>::iterator n, int p, list<NodeTraversal>& path, VG& graph) {
            // We encode orientation by negating the IDs for backward nodes.
            // Their offsets are from the end of the node in its local forward
            // orientation, and are negated in the output.
            int sign = (*n).backward ? -1 : 1;            
#pragma omp critical (cout)
            cout << kmer << '\t' << (*n).node->id() * sign << '\t' << p * sign << '\n';
        };
        graphs.for_each_kmer_parallel(lambda, kmer_size, edge_max, kmer_stride, allow_dups, allow_negs);
    }
    cout.flush();

    return 0;
}

void help_concat(char** argv) {
    cerr << "usage: " << argv[0] << " concat [options] <graph1.vg> [graph2.vg ...] >merged.vg" << endl
         << "Concatenates graphs in order by adding edges from the tail nodes of the" << endl
         << "predecessor to the head nodes of the following graph. Node IDs are" << endl
         << "compacted, so care should be taken if consistent IDs are required." << endl;
}

int main_concat(int argc, char** argv) {

    if (argc == 2) {
        help_concat(argv);
        return 1;
    }

    int c;
    optind = 2; // force optind past command positional argument
    while (true) {
        static struct option long_options[] =
            {
                {"help", no_argument, 0, 'h'},
                {0, 0, 0, 0}
            };

        int option_index = 0;
        c = getopt_long (argc, argv, "h",
                         long_options, &option_index);
        
        // Detect the end of the options.
        if (c == -1)
            break;
 
        switch (c)
        {
        case 'h':
        case '?':
            help_concat(argv);
            exit(1);
            break;
 
        default:
            abort ();
        }
    }

    list<VG*> graphs;

    while (optind < argc) {
        VG* graph;
        string file_name = argv[optind++];
        if (file_name == "-") {
            graph = new VG(std::cin);
        } else {
            ifstream in;
            in.open(file_name.c_str());
            graph = new VG(in);
        }
        graphs.push_back(graph);
    }

    VG merged;
    for (list<VG*>::iterator g = graphs.begin(); g != graphs.end(); ++g) {
        merged.append(**g);
    }

    // output
    merged.serialize_to_ostream(std::cout);

    return 0;
}

void help_ids(char** argv) {
    cerr << "usage: " << argv[0] << " ids [options] <graph1.vg> [graph2.vg ...] >new.vg" << endl
         << "options:" << endl
         << "    -c, --compact        minimize the space of integers used by the ids" << endl
         << "    -i, --increment N    increase ids by N" << endl
         << "    -d, --decrement N    decrease ids by N" << endl
         << "    -j, --join           make a joint id space for all the graphs that are supplied" << endl
         << "                         by iterating through the supplied graphs and incrementing" << endl
         << "                         their ids to be non-conflicting" << endl
         << "    -s, --sort           assign new node IDs in (generalized) topological sort order" << endl;
}

int main_ids(int argc, char** argv) {

    if (argc == 2) {
        help_ids(argv);
        return 1;
    }

    bool join = false;
    bool compact = false;
    bool sort = false;
    int64_t increment = 0;
    int64_t decrement = 0;

    int c;
    optind = 2; // force optind past command positional argument
    while (true) {
        static struct option long_options[] =
            {
                {"compact", no_argument, 0, 'c'},
                {"increment", required_argument, 0, 'i'},
                {"decrement", required_argument, 0, 'd'},
                {"join", no_argument, 0, 'j'},
                {"sort", no_argument, 0, 's'},
                {"help", no_argument, 0, 'h'},
                {0, 0, 0, 0}
            };

        int option_index = 0;
        c = getopt_long (argc, argv, "hci:d:js",
                         long_options, &option_index);

        // Detect the end of the options.
        if (c == -1)
            break;

        switch (c)
        {
        case 'c':
            compact = true;
            break;

        case 'i':
            increment = atoi(optarg);
            break;

        case 'd':
            decrement = atoi(optarg);
            break;

        case 'j':
            join = true;
            break;
            
        case 's':
            sort = true;
            break;

        case 'h':
        case '?':
            help_ids(argv);
            exit(1);
            break;

        default:
            abort ();
        }
    }

    if (!join) {
        VG* graph;
        string file_name = argv[optind];
        if (file_name == "-") {
            graph = new VG(std::cin);
        } else {
            ifstream in;
            in.open(file_name.c_str());
            graph = new VG(in);
        }

        if (sort) {
            // Set up the nodes so we go through them in topological order
            graph->sort();
        }

        if (compact || sort) {
            // Compact only, or compact to re-assign IDs after sort
            graph->compact_ids();
        }

        if (increment != 0) {
            graph->increment_node_ids(increment);
        }

        if (decrement != 0) {
            graph->decrement_node_ids(decrement);
        }

        graph->serialize_to_ostream(std::cout);
        delete graph;
    } else {

        vector<string> graph_file_names;
        while (optind < argc) {
            VG* graph;
            string file_name = argv[optind++];
            graph_file_names.push_back(file_name);
        }

        VGset graphs(graph_file_names);
        graphs.merge_id_space();

    }

    return 0;

}

void help_join(char** argv) {
    cerr << "usage: " << argv[0] << " join [options] <graph1.vg> [graph2.vg ...] >joined.vg" << endl
         << "Joins graphs and sub-graphs into a single variant graph by connecting their" << endl
         << "heads to a single root node with sequence 'N'." << endl
         << "Assumes a single id namespace for all graphs to join." << endl;
}

int main_join(int argc, char** argv) {

    if (argc == 2) {
        help_join(argv);
        return 1;
    }

    int c;
    optind = 2; // force optind past command positional argument
    while (true) {
        static struct option long_options[] =
            {
                {"help", no_argument, 0, 'h'},
                {0, 0, 0, 0}
            };

        int option_index = 0;
        c = getopt_long (argc, argv, "h",
                         long_options, &option_index);
        
        // Detect the end of the options.
        if (c == -1)
            break;
 
        switch (c)
        {
        case 'h':
        case '?':
            help_join(argv);
            exit(1);
            break;
 
        default:
            abort ();
        }
    }

    list<VG*> graphs;

    while (optind < argc) {
        VG* graph;
        string file_name = argv[optind++];
        if (file_name == "-") {
            graph = new VG(std::cin);
        } else {
            ifstream in;
            in.open(file_name.c_str());
            graph = new VG(in);
        }
        graphs.push_back(graph);
    }

    VG joined;
    for (list<VG*>::iterator g = graphs.begin(); g != graphs.end(); ++g) {
        // Stick all the graphs together, complaining if they use the same node IDs (since they probably shouldn't).
        joined.extend(**g, true);
    }

    // combine all subgraphs
    joined.join_heads();

    // output
    joined.serialize_to_ostream(std::cout);

    return 0;
}

void help_stats(char** argv) {
    cerr << "usage: " << argv[0] << " stats [options] <graph.vg>" << endl
         << "options:" << endl
         << "    -z, --size            size of graph" << endl
         << "    -l, --length          length of sequences in graph" << endl
         << "    -s, --subgraphs       describe subgraphs of graph" << endl
         << "    -H, --heads           list the head nodes of the graph" << endl
         << "    -T, --tails           list the tail nodes of the graph" << endl;
}

int main_stats(int argc, char** argv) {

    if (argc == 2) {
        help_stats(argv);
        return 1;
    }

    bool stats_size = false;
    bool stats_length = false;
    bool stats_subgraphs = false;
    bool stats_heads = false;
    bool stats_tails = false;

    int c;
    optind = 2; // force optind past command positional argument
    while (true) {
        static struct option long_options[] =
            {
                {"size", no_argument, 0, 'z'},
                {"length", no_argument, 0, 'l'},
                {"subgraphs", no_argument, 0, 's'},
                {"heads", no_argument, 0, 'H'},
                {"tails", no_argument, 0, 'T'},
                {"help", no_argument, 0, 'h'},
                {0, 0, 0, 0}
            };

        int option_index = 0;
        c = getopt_long (argc, argv, "hzlsHT",
                         long_options, &option_index);
        
        // Detect the end of the options.
        if (c == -1)
            break;
 
        switch (c)
        {
        case 'z':
            stats_size = true;
            break;

        case 'l':
            stats_length = true;
            break;

        case 's':
            stats_subgraphs = true;
            break;

        case 'H':
            stats_heads = true;
            break;

        case 'T':
            stats_tails = true;
            break;

        case 'h':
        case '?':
            help_stats(argv);
            exit(1);
            break;
 
        default:
            abort ();
        }
    }

    VG* graph;
    string file_name = argv[optind];
    if (file_name == "-") {
        graph = new VG(std::cin);
    } else {
        ifstream in;
        in.open(file_name.c_str());
        graph = new VG(in);
    }

    if (stats_size) {
        cout << "nodes" << "\t" << graph->node_count() << endl
             << "edges" << "\t" << graph->edge_count() << endl;
    }

    if (stats_length) {
        cout << "length" << "\t" << graph->total_length_of_nodes() << endl;
    }

    if (stats_heads) {
        vector<Node*> heads;
        graph->head_nodes(heads);
        cout << "heads" << "\t";
        for (vector<Node*>::iterator h = heads.begin(); h != heads.end(); ++h) {
            cout << (*h)->id() << " ";
        }
        cout << endl;
    }

    if (stats_tails) {
        vector<Node*> tails;
        graph->tail_nodes(tails);
        cout << "tails" << "\t";
        for (vector<Node*>::iterator t = tails.begin(); t != tails.end(); ++t) {
            cout << (*t)->id() << " ";
        }
        cout << endl;
    }

    if (stats_subgraphs) {
        list<VG> subgraphs;
        graph->disjoint_subgraphs(subgraphs);
        // these are topologically-sorted
        for (list<VG>::iterator s = subgraphs.begin(); s != subgraphs.end(); ++s) {
            VG& subgraph = *s;
            vector<Node*> heads;
            subgraph.head_nodes(heads);
            int64_t length = subgraph.total_length_of_nodes();
            for (vector<Node*>::iterator h = heads.begin(); h != heads.end(); ++h) {
                cout << (h==heads.begin()?"":",") << (*h)->id();
            }
            cout << "\t" << length << endl;
        }
    }

    delete graph;

    return 0;

}

void help_paths(char** argv) {
    cerr << "usage: " << argv[0] << " paths [options] <graph.vg>" << endl
         << "options:" << endl
         << "    -n, --node ID         starting at node with ID" << endl
         << "    -l, --max-length N    generate paths of at most length N" << endl
         << "    -e, --edge-max N      only consider paths which cross this many potential alternate edges" << endl
         << "                          (e.g. if node out-degree is 2, we would count 1 toward --edge-max," << endl
         << "                          for 3 we would count 2)" << endl
         << "    -s, --as-seqs         write each path as a sequence" << endl;
}

int main_paths(int argc, char** argv) {

    if (argc == 2) {
        help_paths(argv);
        return 1;
    }

    int max_length = 0;
    int edge_max = 0;
    int64_t node_id = 0;
    bool as_seqs = false;

    int c;
    optind = 2; // force optind past command positional argument
    while (true) {
        static struct option long_options[] =
            {
                {"node", required_argument, 0, 'n'},
                {"max-length", required_argument, 0, 'l'},
                {"edge-max", required_argument, 0, 'e'},
                {"as-seqs", no_argument, 0, 's'},
                {0, 0, 0, 0}
            };

        int option_index = 0;
        c = getopt_long (argc, argv, "n:l:hse:",
                         long_options, &option_index);
        
        // Detect the end of the options.
        if (c == -1)
            break;
 
        switch (c)
        {
        case 'n':
            node_id = atoll(optarg);
            break;

        case 'l':
            max_length = atoi(optarg);
            break;

        case 'e':
            edge_max = atoi(optarg);
            break;

        case 's':
            as_seqs = true;
            break;

        case 'h':
        case '?':
            help_paths(argv);
            exit(1);
            break;
 
        default:
            abort ();
        }
    }

    if (edge_max == 0) edge_max = max_length + 1;

    VG* graph;
    string file_name = argv[optind];
    if (file_name == "-") {
        graph = new VG(std::cin);
    } else {
        ifstream in;
        in.open(file_name.c_str());
        graph = new VG(in);
    }

    if (max_length == 0) {
        cerr << "error:[vg paths] a --max-length is required when generating paths" << endl;
    }

    function<void(size_t,Path&)> paths_to_seqs = [graph](size_t mapping_index, Path& p) {
        string seq = graph->path_sequence(p);
#pragma omp critical(cout)
        cout << seq << endl;
    };

    function<void(size_t,Path&)> paths_to_json = [](size_t mapping_index, Path& p) {
        string json2 = pb2json(p);
#pragma omp critical(cout)
        cout<<json2<<endl;
    };

    function<void(size_t, Path&)>* callback = &paths_to_seqs;
    if (!as_seqs) {
        callback = &paths_to_json;
    }

    auto noop = [](NodeTraversal) { }; // don't handle the failed regions of the graph yet

    if (node_id) {
        graph->for_each_kpath_of_node(graph->get_node(node_id), max_length, edge_max,
                                      noop, noop,
                                      *callback);
    } else {
        graph->for_each_kpath_parallel(max_length, edge_max,
                                       noop, noop,
                                       *callback);
    }

    delete graph;

    return 0;

}

void help_find(char** argv) {
    cerr << "usage: " << argv[0] << " find [options] <graph.vg> >sub.vg" << endl
         << "options:" << endl
         << "    -d, --db-name DIR      use this db (defaults to <graph>.index/)" << endl
        // TODO, dump these from the index
        //<< "    -a, --alignments       write all stored alignments in sorted order (in GAM)" << endl
        //<< "    -m, --mappings         write stored mappings in sorted order (in json)" << endl
         << "    -x, --xg-name FILE     use this xg index (instead of rocksdb db)" << endl
         << "graph features:" << endl
         << "    -n, --node ID          find node, return 1-hop context as graph" << endl
         << "    -e, --edges-end ID     return edges on end of node with ID" << endl
         << "    -s, --edges-start ID   return edges on start of node with ID" << endl
         << "    -c, --context STEPS    expand the context of the kmer hit subgraphs" << endl
         << "    -p, --path TARGET      find the node(s) in the specified path range TARGET=path[:pos1[-pos2]]" << endl
         << "    -P, --position-in PATH find the position of the node (specified by -n) in the given path" << endl
         << "    -r, --node-range N:M   get nodes from N to M" << endl
         << "sequences:" << endl
         << "    -g, --gcsa FILE        use this GCSA2 index of the sequence space of the graph" << endl
         << "    -z, --kmer-size N      split up --sequence into kmers of size N" << endl
         << "    -j, --kmer-stride N    step distance between succesive kmers in sequence (default 1)" << endl
         << "    -S, --sequence STR     search for sequence STR using --kmer-size kmers" << endl
         << "    -k, --kmer STR         return a graph of edges and nodes matching this kmer" << endl
         << "    -T, --table            instead of a graph, return a table of kmers" << endl
         << "                           (works only with kmers in the index)" << endl
         << "    -C, --kmer-count       report approximate count of kmer (-k) in db" << endl;


}

int main_find(int argc, char** argv) {

    if (argc == 2) {
        help_find(argv);
        return 1;
    }

    string db_name;
    string sequence;
    int kmer_size=0;
    int kmer_stride = 1;
    vector<string> kmers;
    string output_format;
    int64_t end_id=0, start_id=0;
    vector<int64_t> node_ids;
    int context_size=0;
    bool count_kmers = false;
    bool kmer_table = false;
    string target;
    string path_name;
    string range;
    bool get_alignments = false;
    bool get_mappings = false;
    string gcsa_in;
    string xg_name;

    int c;
    optind = 2; // force optind past command positional argument
    while (true) {
        static struct option long_options[] =
            {
                //{"verbose", no_argument,       &verbose_flag, 1},
                {"db-name", required_argument, 0, 'd'},
                {"xg-name", required_argument, 0, 'x'},
                {"gcsa", required_argument, 0, 'g'},
                {"node", required_argument, 0, 'n'},
                {"edges-end", required_argument, 0, 'e'},
                {"edges-start", required_argument, 0, 's'},
                {"kmer", required_argument, 0, 'k'},
                {"table", no_argument, 0, 'T'},
                {"sequence", required_argument, 0, 'S'},
                {"kmer-stride", required_argument, 0, 'j'},
                {"kmer-size", required_argument, 0, 'z'},
                {"output", required_argument, 0, 'o'},
                {"context", required_argument, 0, 'c'},
                {"kmer-count", no_argument, 0, 'C'},
                {"path", required_argument, 0, 'p'},
                {"position-in", required_argument, 0, 'P'},
                {"node-range", required_argument, 0, 'r'},
                {"alignments", no_argument, 0, 'a'},
                {"mappings", no_argument, 0, 'm'},
                {0, 0, 0, 0}
            };

        int option_index = 0;
        c = getopt_long (argc, argv, "d:x:n:e:s:o:k:hc:S:z:j:CTp:P:r:amg:",
                         long_options, &option_index);
        
        // Detect the end of the options.
        if (c == -1)
            break;
 
        switch (c)
        {
        case 'd':
            db_name = optarg;
            break;

        case 'x':
            xg_name = optarg;
            break;

        case 'g':
            gcsa_in = optarg;
            break;

        case 'k':
            kmers.push_back(optarg);
            break;

        case 'S':
            sequence = optarg;
            break;

        case 'j':
            kmer_stride = atoi(optarg);
            break;

        case 'z':
            kmer_size = atoi(optarg);
            break;

        case 'C':
            count_kmers = true;
            break;

        case 'p':
            target = optarg;
            break;

        case 'P':
            path_name = optarg;
            break;

        case 'c':
            context_size = atoi(optarg);
            break;

        case 'n':
            node_ids.push_back(atoi(optarg));
            break;

        case 'e':
            end_id = atoi(optarg);
            break;

        case 's':
            start_id = atoi(optarg);
            break;

        case 'T':
            kmer_table = true;
            break;

        case 'r':
            range = optarg;
            break;

        case 'a':
            get_alignments = true;
            break;

        case 'm':
            get_mappings = true;
            break;

        case 'o':
            output_format = optarg;
            break;

        case 'h':
        case '?':
            help_find(argv);
            exit(1);
            break;
 
        default:
            abort ();
        }
    }
    if (optind < argc) {
        string file_name = argv[optind];
        if (file_name == "-") {
            if (db_name.empty()) {
                cerr << "error:[vg find] reading variant graph from stdin and no db name (-d) given, exiting" << endl;
                return 1;
            }
        }
        if (db_name.empty()) {
            db_name = file_name + ".index";
        }
    }

    Index vindex;
    // open index
    if (db_name.empty()) {
        assert(!gcsa_in.empty() || !xg_name.empty());
    } else {
        vindex.open_read_only(db_name);
    }

    xg::XG xindex;
    if (!xg_name.empty()) {
        ifstream in(xg_name.c_str());
        xindex.load(in);
    }

    if (get_alignments) {
        // todo
    }

    if (!xg_name.empty()) {
        if (!node_ids.empty() && path_name.empty()) {
            // get the context of the node
            vector<Graph> graphs;
            for (auto node_id : node_ids) {
                Graph g;
                xindex.neighborhood(node_id, context_size, g);
                graphs.push_back(g);
            }
            VG result_graph;
            for (auto& graph : graphs) {
                // Allow duplicate nodes and edges (from e.g. multiple -n options); silently collapse them.
                result_graph.extend(graph);
            }
            result_graph.remove_orphan_edges();
            // return it
            result_graph.serialize_to_ostream(cout);
        } else if (end_id != 0) {
            for (auto& e : xindex.edges_on_end(end_id)) {
                cout << (e.from_start() ? -1 : 1) * e.from() << "\t" <<  (e.to_end() ? -1 : 1) * e.to() << endl;
            }
        } else if (start_id != 0) {
            for (auto& e : xindex.edges_on_start(start_id)) {
                cout << (e.from_start() ? -1 : 1) * e.from() << "\t" <<  (e.to_end() ? -1 : 1) * e.to() << endl;
            }
        }
        if (!target.empty()) {
            string name;
            int64_t start, end;
            Graph graph;
            parse_region(target, name, start, end);
            xindex.get_path_range(name, start, end, graph);
            if (context_size > 0) {
                xindex.expand_context(graph, context_size);
            }
            VG vgg; vgg.extend(graph); // removes dupes
            vgg.serialize_to_ostream(cout);
        }
        if (!range.empty()) {
            Graph graph;
            int64_t id_start=0, id_end=0;
            vector<string> parts = split_delims(range, ":");
            if (parts.size() == 1) {
                cerr << "[vg find] error, format of range must be \"N:M\" where start id is N and end id is M, got " << range << endl;
                exit(1);
            }
            convert(parts.front(), id_start);
            convert(parts.back(), id_end);
            xindex.get_id_range(id_start, id_end, graph);
            if (context_size > 0) {
                xindex.expand_context(graph, context_size);
            }
            VG vgg; vgg.extend(graph); // removes dupes
            vgg.remove_orphan_edges();
            vgg.serialize_to_ostream(cout);
        }
    } else if (!db_name.empty()) {
        if (!node_ids.empty() && path_name.empty()) {
            // get the context of the node
            vector<VG> graphs;
            for (auto node_id : node_ids) {
                VG g;
                vindex.get_context(node_id, g);
                if (context_size > 0) {
                    vindex.expand_context(g, context_size);
                }
                graphs.push_back(g);
            }
            VG result_graph;
            for (auto& graph : graphs) {
                // Allow duplicate nodes and edges (from e.g. multiple -n options); silently collapse them.
                result_graph.extend(graph);
            }
            result_graph.remove_orphan_edges();
            // return it
            result_graph.serialize_to_ostream(cout);
        } else if (end_id != 0) {
            vector<Edge> edges;
            vindex.get_edges_on_end(end_id, edges);
            for (vector<Edge>::iterator e = edges.begin(); e != edges.end(); ++e) {
                cout << (e->from_start() ? -1 : 1) * e->from() << "\t" <<  (e->to_end() ? -1 : 1) * e->to() << endl;
            }
        } else if (start_id != 0) {
            vector<Edge> edges;
            vindex.get_edges_on_start(start_id, edges);
            for (vector<Edge>::iterator e = edges.begin(); e != edges.end(); ++e) {
                cout << (e->from_start() ? -1 : 1) * e->from() << "\t" <<  (e->to_end() ? -1 : 1) * e->to() << endl;
            }
        }
<<<<<<< HEAD
        if (!node_ids.empty() && !path_name.empty()) {
            int64_t path_id = vindex.get_path_id(path_name);
            for (auto node_id : node_ids) {
                list<pair<int64_t, bool>> path_prev, path_next;
                int64_t prev_pos=0, next_pos=0;
                bool prev_backward, next_backward;
                if (vindex.get_node_path_relative_position(node_id, false, path_id,
                                                          path_prev, prev_pos, prev_backward,
                                                          path_next, next_pos, next_backward)) {
                    
                    // Negate IDs for backward nodes
                    cout << node_id << "\t" << path_prev.front().first * (path_prev.front().second ? -1 : 1) << "\t" << prev_pos
                         << "\t" << path_next.back().first * (path_next.back().second ? -1 : 1) << "\t" << next_pos << "\t";
                    
                    Mapping m = vindex.path_relative_mapping(node_id, false, path_id,
                                                            path_prev, prev_pos, prev_backward,
                                                            path_next, next_pos, next_backward);
                    cout << pb2json(m) << endl;
                }
            }
=======
        graph.remove_orphan_edges();
        graph.serialize_to_ostream(cout);
    }

    if (!range.empty()) {
        VG graph;
        int64_t id_start=0, id_end=0;
        vector<string> parts = split_delims(range, ":");
        if (parts.size() == 1) {
            cerr << "[vg find] error, format of range must be \"N:M\" where start id is N and end id is M, got " << range << endl;
            exit(1);
>>>>>>> be7d97c5
        }
        if (!target.empty()) {
            string name;
            int64_t start, end;
            VG graph;
            parse_region(target, name, start, end);
            vindex.get_path(graph, name, start, end);
            if (context_size > 0) {
                vindex.expand_context(graph, context_size);
            }
            graph.serialize_to_ostream(cout);
        }
        if (!range.empty()) {
            VG graph;
            int64_t id_start=0, id_end=0;
            vector<string> parts = split_delims(range, ":");
            if (parts.size() == 1) {
                cerr << "[vg find] error, format of range must be \"N:M\" where start id is N and end id is M, got " << range << endl;
                exit(1);
            }
            convert(parts.front(), id_start);
            convert(parts.back(), id_end);
            vindex.get_range(id_start, id_end, graph);
            if (context_size > 0) {
                vindex.expand_context(graph, context_size);
            }
            graph.remove_orphan_edges();
            graph.serialize_to_ostream(cout);
        }
    }

    // todo cleanup if/else logic to allow only one function
    
    if (!sequence.empty()) {
        if (gcsa_in.empty()) {
            set<int> kmer_sizes = vindex.stored_kmer_sizes();
            if (kmer_sizes.empty()) {
                cerr << "error:[vg find] index does not include kmers, add with vg index -k" << endl;
                return 1;
            }
            if (kmer_size == 0) {
                kmer_size = *kmer_sizes.begin();
            }
            for (int i = 0; i <= sequence.size()-kmer_size; i+=kmer_stride) {
                kmers.push_back(sequence.substr(i,kmer_size));
            }
        } else {
            // let's use the GCSA index
            // first open it
            ifstream in(gcsa_in.c_str());
            gcsa::GCSA gcsa_index;
            gcsa_index.load(in);
            //range_type find(const char* pattern, size_type length) const;
            //void locate(size_type path, std::vector<node_type>& results, bool append = false, bool sort = true) const;
            //locate(i, results);
            auto paths = gcsa_index.find(sequence.c_str(), sequence.length());
            //cerr << paths.first << " - " << paths.second << endl;
            for (gcsa::size_type i = paths.first; i <= paths.second; ++i) {
                std::vector<gcsa::node_type> ids;
                gcsa_index.locate(i, ids);
                for (auto id : ids) {
                    cerr << gcsa::Node::decode(id) << endl;
                }
            }
        }
    }

    if (!kmers.empty()) {
        if (count_kmers) {
            for (auto& kmer : kmers) {
                cout << kmer << "\t" << vindex.approx_size_of_kmer_matches(kmer) << endl;
            }
        } else if (kmer_table) {
            for (auto& kmer : kmers) {
                map<string, vector<pair<int64_t, int32_t> > > positions;
                vindex.get_kmer_positions(kmer, positions);
                for (auto& k : positions) {
                    for (auto& p : k.second) {
                        cout << k.first << "\t" << p.first << "\t" << p.second << endl;
                    }
                }
            }
        } else {
            vector<VG> graphs;
            for (auto& kmer : kmers) {
                VG g;
                vindex.get_kmer_subgraph(kmer, g);
                if (context_size > 0) {
                    vindex.expand_context(g, context_size);
                }
                graphs.push_back(g);
            }

            VG result_graph;
            for (auto& graph : graphs) {
                // Allow duplicate nodes and edges (from multiple kmers); silently collapse them.
                result_graph.extend(graph);
            }
            result_graph.remove_orphan_edges();
            result_graph.serialize_to_ostream(cout);
        }
    }

    return 0;

}

void help_index(char** argv) {
    cerr << "usage: " << argv[0] << " index [options] <graph1.vg> [graph2.vg ...]" << endl
         << "Creates an index on the specified graph or graphs. All graphs indexed must " << endl
         << "already be in a joint ID space, and the graph containing the highest-ID node " << endl 
         << "must come first." << endl
         << "xg options:" << endl
         << "    -x, --xg-name FILE     use this file to store a succinct, queryable version of" << endl
         << "                           the graph(s) (effectively replaces rocksdb)" << endl
         << "gcsa options:" << endl
         << "    -g, --gcsa-out         output a GCSA2 index instead of a rocksdb index" << endl
         << "    -k, --kmer-size N      index kmers of size N in the graph" << endl
         << "    -X, --doubling-steps N use this number of doubling steps for GCSA2 construction" << endl
         << "    -e, --edge-max N       only consider paths which cross this many potential alternate edges" << endl
         << "                           (e.g. if node out-degree is 2, we would count 1 toward --edge-max," << endl
         << "                           for 3 we would count 2)" << endl
         << "    -j, --kmer-stride N    step distance between succesive kmers in paths (default 1)" << endl
         << "    -d, --db-name PATH     create rocksdb in PATH directory (default: <graph>.index/)" << endl
         << "                           or GCSA2 index in PATH file (default: <graph>" << gcsa::GCSA::EXTENSION << ")" << endl
         << "                           (this is required if you are using multiple graphs files)" << endl
         << "    -t, --threads N        number of threads to use" << endl
         << "    -p, --progress         show progress" << endl
         << "rocksdb options (ignored with -g):" << endl
         << "    -s, --store-graph      store graph as xg" << endl
         << "    -m, --store-mappings   input is .gam format, store the mappings in alignments by node" << endl
         << "    -a, --store-alignments input is .gam format, store the alignments by node" << endl
         << "    -A, --dump-alignments  graph contains alignments, output them in sorted order" << endl
         << "    -P, --prune KB         remove kmer entries which use more than KB kilobytes" << endl
         << "    -n, --allow-negs       don't filter out relative negative positions of kmers" << endl
         << "    -D, --dump             print the contents of the db to stdout" << endl
         << "    -M, --metadata         describe aspects of the db stored in metadata" << endl
         << "    -L, --path-layout      describes the path layout of the graph" << endl
         << "    -S, --set-kmer         assert that the kmer size (-k) is in the db" << endl
        //<< "    -b, --tmp-db-base S    use this base name for temporary indexes" << endl
         << "    -C, --compact          compact the index into a single level (improves performance)" << endl
         << "    -Q, --use-snappy       use snappy compression (faster, larger) rather than zlib" << endl;
         
}

int main_index(int argc, char** argv) {

    if (argc == 2) {
        help_index(argv);
        return 1;
    }

    string db_name;
    string xg_name;
    int kmer_size = 0;
    int edge_max = 0;
    int kmer_stride = 1;
    int prune_kb = -1;
    bool store_graph = false;
    bool dump_index = false;
    bool describe_index = false;
    bool show_progress = false;
    bool set_kmer_size = false;
    bool path_layout = false;
    bool store_alignments = false;
    bool store_mappings = false;
    bool allow_negs = false;
    bool compact = false;
    bool dump_alignments = false;
    bool use_snappy = false;
    bool gcsa_out = false;
    int doubling_steps = gcsa::GCSA::DOUBLING_STEPS;

    int c;
    optind = 2; // force optind past command positional argument
    while (true) {
        static struct option long_options[] =
            {
                //{"verbose", no_argument,       &verbose_flag, 1},
                {"db-name", required_argument, 0, 'd'},
                {"kmer-size", required_argument, 0, 'k'},
                {"edge-max", required_argument, 0, 'e'},
                {"kmer-stride", required_argument, 0, 'j'},
                {"store-graph", no_argument, 0, 's'},
                {"store-alignments", no_argument, 0, 'a'},
                {"dump-alignments", no_argument, 0, 'A'},
                {"store-mappings", no_argument, 0, 'm'},
                {"dump", no_argument, 0, 'D'},
                {"metadata", no_argument, 0, 'M'},
                {"set-kmer", no_argument, 0, 'S'},
                {"threads", required_argument, 0, 't'},
                {"progress",  no_argument, 0, 'p'},
                {"prune",  required_argument, 0, 'P'},
                {"path-layout", no_argument, 0, 'L'},
                {"compact", no_argument, 0, 'C'},
                {"allow-negs", no_argument, 0, 'n'},
                {"use-snappy", no_argument, 0, 'Q'},
                {"gcsa-out", no_argument, 0, 'g'},
                {"xg-name", no_argument, 0, 'x'},
                {0, 0, 0, 0}
            };

        int option_index = 0;
        c = getopt_long (argc, argv, "d:k:j:pDshMt:b:e:SP:LmaCnAQgX:x:",
                         long_options, &option_index);
        
        // Detect the end of the options.
        if (c == -1)
            break;
 
        switch (c)
        {
        case 'd':
            db_name = optarg;
            break;

        case 'x':
            xg_name = optarg;
            break;

        case 'P':
            prune_kb = atoi(optarg);
            break;

        case 'k':
            kmer_size = atoi(optarg);
            break;

        case 'e':
            edge_max = atoi(optarg);
            break;

        case 'j':
            kmer_stride = atoi(optarg);
            break;

        case 'p':
            show_progress = true;
            break;

        case 'D':
            dump_index = true;
            break;

        case 'M':
            describe_index = true;
            break;

        case 'L':
            path_layout = true;
            break;

        case 'S':
            set_kmer_size = true;
            break;

        case 's':
            store_graph = true;
            break;

        case 'a':
            store_alignments = true;
            break;

        case 'A':
            dump_alignments = true;
            break;

        case 'm':
            store_mappings = true;
            break;

        case 'n':
            allow_negs = true;
            break;

        case 'C':
            compact = true;
            break;

        case 'Q':
            use_snappy = true;
            break;

        case 't':
            omp_set_num_threads(atoi(optarg));
            break;
            
        case 'g':
            gcsa_out = true;
            break;

        case 'X':
            doubling_steps = atoi(optarg);
            break;
 
        case 'h':
        case '?':
            help_index(argv);
            exit(1);
            break;
 
        default:
            abort ();
        }
    }

    if (edge_max == 0) edge_max = kmer_size + 1;

    vector<string> file_names;
    while (optind < argc) {
        string file_name = argv[optind++];
        file_names.push_back(file_name);
    }

    if (db_name.empty() && xg_name.empty()) {
        if (file_names.size() > 1) {
            cerr << "error:[vg index] working on multiple graphs and no db name (-d) given, exiting" << endl;
            return 1;
        } else if (file_names.size() == 1) {
            if(gcsa_out) {
                // Name the database for gcsa
                db_name = *file_names.begin() + gcsa::GCSA::EXTENSION;
            } else {
                // Name the database for rocksdb
                db_name = *file_names.begin() + ".index";
            }
        } else {
            cerr << "error:[vg index] no graph or db given, exiting" << endl;
            return 1;
        }
    }

    if(kmer_size == 0 && gcsa_out) {
        // gcsa doesn't do anything if we tell it a kmer size of 0.
        cerr << "error:[vg index] kmer size for GCSA2 index must be >0" << endl;
        return 1;
    }
    
    if(kmer_size < 0) {
        cerr << "error:[vg index] kmer size cannot be negative" << endl;
        return 1;
    }
    
    if(kmer_stride <= 0) {
        // kmer strides of 0 (or negative) are silly.
        cerr << "error:[vg index] kmer stride must be positive and nonzero" << endl;
        return 1;
    }

    if (!xg_name.empty()) {
        // store the graphs
        VGset graphs(file_names);
        graphs.to_xg(xg_name);
        // should we stop here?
    }

    if(gcsa_out) {
        // We need to make a gcsa index.
    
        // Load up the graphs
        VGset graphs(file_names);

        graphs.show_progress = show_progress;

        // Go get the kmers of the correct size
        vector<gcsa::KMer> kmers;
        graphs.get_gcsa_kmers(kmer_size, edge_max, kmer_stride, kmers, 0);
        
        // Handle finding the sink node
        size_t sink_node_id = 0;
        for(auto kmer : kmers) {
            if(gcsa::Key::label(kmer.key) == 0) {
                // This kmer lets us know the sink node.
                sink_node_id = gcsa::Node::id(kmer.from);
                break;
            }
        }
        
        for(auto& kmer : kmers) {
            // Mark kmers that go to the sink node as "sorted", since they have stop
            // characters in them and can't be extended.
            // TODO: Can we just check for the presence of "$" during conversion and not do this serial loop?
            if(gcsa::Node::id(kmer.to) == sink_node_id && gcsa::Node::offset(kmer.to) > 0) {
                kmer.makeSorted();
            }
            
            //cout << kmer << std::endl;
        }
        
        if(show_progress) {
            cerr << "Found " << kmers.size() << " kmer instances" << endl;
        }
        
        // Make the index with the kmers
        gcsa::GCSA gcsa_index(kmers, kmer_size, doubling_steps);
        
        // Save it to the index filename
        sdsl::store_to_file(gcsa_index, db_name);
        
        // Skip all the Snappy stuff we can't do (yet).
        return 0;
    }
    

    Index index;
    index.use_snappy = use_snappy;

    if (compact) {
        index.open_for_write(db_name);
        index.compact();
        index.flush();
        index.close();
    }

    // todo, switch to xg for graph storage
    // index should write and load index/xg or such
    // then a handful of functions used in main.cpp and mapper.cpp need to be rewritten to use the xg index
    if (store_graph && file_names.size() > 0) {
        index.open_for_write(db_name);
        VGset graphs(file_names);
        graphs.show_progress = show_progress;
        graphs.store_in_index(index);
        //index.flush();
        //index.close();
        // reopen to index paths
        // this requires the index to be queryable
        //index.open_for_write(db_name);
        graphs.store_paths_in_index(index);
        index.compact();
        index.flush();
        index.close();
    }

    if (store_alignments && file_names.size() > 0) {
        index.open_for_write(db_name);
        function<void(Alignment&)> lambda = [&index](Alignment& aln) {
            index.put_alignment(aln);
        };
        for (auto& file_name : file_names) {
            if (file_name == "-") {
                stream::for_each(std::cin, lambda);
            } else {
                ifstream in;
                in.open(file_name.c_str());
                stream::for_each(in, lambda);
            }
        }
        index.flush();
        index.close();
    }

    if (dump_alignments) {
        vector<Alignment> output_buf;
        index.open_read_only(db_name);
        auto lambda = [&output_buf](const Alignment& aln) {
            output_buf.push_back(aln);
            stream::write_buffered(cout, output_buf, 1000);
        };
        index.for_each_alignment(lambda);
        stream::write_buffered(cout, output_buf, 0);
        index.close();
    }

    if (store_mappings && file_names.size() > 0) {
        index.open_for_write(db_name);
        function<void(Alignment&)> lambda = [&index](Alignment& aln) {
            const Path& path = aln.path();
            for (int i = 0; i < path.mapping_size(); ++i) {
                index.put_mapping(path.mapping(i));
            }
        };
        for (auto& file_name : file_names) {
            if (file_name == "-") {
                stream::for_each(std::cin, lambda);
            } else {
                ifstream in;
                in.open(file_name.c_str());
                stream::for_each(in, lambda);
            }
        }
        index.flush();
        index.close();
    }

    if (kmer_size != 0 && file_names.size() > 0) {
        index.open_for_bulk_load(db_name);
        VGset graphs(file_names);
        graphs.show_progress = show_progress;
        graphs.index_kmers(index, kmer_size, edge_max, kmer_stride, allow_negs);
        index.flush();
        index.close();
        // forces compaction
        index.open_for_write(db_name);
        index.flush();
        index.compact();
        index.close();
    }

    if (prune_kb >= 0) {
        if (show_progress) {
            cerr << "pruning kmers > " << prune_kb << " on disk from " << db_name << endl;
        }
        index.open_for_write(db_name);
        index.prune_kmers(prune_kb);
        index.compact();
        index.close();
    }

    if (set_kmer_size) {
        assert(kmer_size != 0);
        index.open_for_write(db_name);
        index.remember_kmer_size(kmer_size);
        index.close();
    }

    if (dump_index) {
        index.open_read_only(db_name);
        index.dump(cout);
        index.close();
    }

    if (describe_index) {
        index.open_read_only(db_name);
        set<int> kmer_sizes = index.stored_kmer_sizes();
        cout << "kmer sizes: ";
        for (auto kmer_size : kmer_sizes) {
            cout << kmer_size << " ";
        }
        cout << endl;
        index.close();
    }

    if (path_layout) {
        index.open_read_only(db_name);
        //index.path_layout();
        map<string, int64_t> path_by_id = index.paths_by_id();
        map<string, pair<pair<int64_t, bool>, pair<int64_t, bool>>> layout;
        map<string, int64_t> length;
        index.path_layout(layout, length);
        for (auto& p : layout) {
            // Negate IDs for backward nodes
            cout << p.first << " " << p.second.first.first * (p.second.first.second ? -1 : 1) << " " 
                 << p.second.second.first * (p.second.second.second ? -1 : 1) << " " << length[p.first] << endl;
        }
        index.close();
    }

    return 0;

}

void help_align(char** argv) {
    cerr << "usage: " << argv[0] << " align [options] <graph.vg> >alignments.gam" << endl
         << "options:" << endl
         << "    -s, --sequence STR    align a string to the graph in graph.vg using partial order alignment" << endl
         << "    -Q, --seq-name STR    name the sequence using this value" << endl
         << "    -j, --json            output alignments in JSON format (default GAM)" << endl;
}

int main_align(int argc, char** argv) {

    string seq;
    string seq_name;

    if (argc == 2) {
        help_align(argv);
        return 1;
    }

    bool print_cigar = false;
    bool output_json = false;

    int c;
    optind = 2; // force optind past command positional argument
    while (true) {
        static struct option long_options[] =
            {
                /* These options set a flag. */
                //{"verbose", no_argument,       &verbose_flag, 1},
                {"sequence", required_argument, 0, 's'},
                {"seq-name", no_argument, 0, 'Q'},
                {"json", no_argument, 0, 'j'},
                {0, 0, 0, 0}
            };

        int option_index = 0;
        c = getopt_long (argc, argv, "s:jhQ:",
                         long_options, &option_index);
        
        /* Detect the end of the options. */
        if (c == -1)
            break;
 
        switch (c)
        {
        case 's':
            seq = optarg;
            break;

        case 'Q':
            seq_name = optarg;
            break;

        case 'j':
            output_json = true;
            break;
 
        case 'h':
        case '?':
            /* getopt_long already printed an error message. */
            help_align(argv);
            exit(1);
            break;
 
        default:
            abort ();
        }
    }

    VG* graph;
    string file_name = argv[optind];
    if (file_name == "-") {
        graph = new VG(std::cin);
    } else {
        ifstream in;
        in.open(file_name.c_str());
        graph = new VG(in);
    }

    Alignment alignment = graph->align(seq);

    if (output_json) {
        cout << pb2json(alignment) << endl;
    } else {
        if (!seq_name.empty()) {
            alignment.set_name(seq_name);
        }
        function<Alignment(uint64_t)> lambda =
            [&alignment] (uint64_t n) {
            return alignment;
        };
        stream::write(cout, 1, lambda);
    }

    delete graph;

    return 0;

}

void help_map(char** argv) {
    cerr << "usage: " << argv[0] << " map [options] <graph.vg> >alignments.vga" << endl
         << "options:" << endl
         << "    -d, --db-name DIR     use this db (defaults to <graph>.index/)" << endl
         << "                          a graph is not required" << endl
         << "    -s, --sequence STR    align a string to the graph in graph.vg using partial order alignment" << endl
         << "    -Q, --seq-name STR    name the sequence using this value (for graph modification with new named paths)" << endl
         << "    -r, --reads FILE      take reads (one per line) from FILE, write alignments to stdout" << endl
         << "    -b, --hts-input FILE  align reads from htslib-compatible FILE (BAM/CRAM/SAM) stdin (-), alignments to stdout" << endl
         << "    -f, --fastq FILE      input fastq (possibly compressed), two are allowed, one for each mate" << endl
         << "    -i, --interleaved     fastq is interleaved paired-ended" << endl
         << "    -p, --pair-window N   align to a graph up to N ids away from the mapping location of one mate for the other" << endl
        //<< "    -B, --try-both-mates  attempt to align both reads individually, then used paired end resolution to fix" << endl
         << "    -N, --sample NAME     for --reads input, add this sample" << endl
         << "    -R, --read-group NAME for --reads input, add this read group" << endl
         << "    -k, --kmer-size N     use this kmer size, it must be < kmer size in db (default: from index)" << endl
         << "    -j, --kmer-stride N   step distance between succesive kmers to use for seeding (default: kmer size)" << endl
         << "    -E, --min-kmer-entropy N  require shannon entropy of this in order to use kmer (default: no limit)" << endl
         << "    -S, --sens-step N     decrease kmer size by N bp until alignment succeeds (default: 5)" << endl
         << "    -A, --max-attempts N  try to improve sensitivity and align this many times (default: 7)" << endl
         << "    -x, --thread-ex N     grab this many neighboring nodes around each thread for alignment (default: 2)" << endl
         << "    -c, --clusters N      use at most the largest N ordered clusters of the kmer graph for alignment (default: all)" << endl
         << "    -C, --cluster-min N   require at least this many kmer hits in a cluster to attempt alignment (default: 2)" << endl
         << "    -m, --hit-max N       ignore kmers who have >N hits in our index (default: 100)" << endl
         << "    -t, --threads N       number of threads to use" << endl
         << "    -F, --prefer-forward  if the forward alignment of the read works, accept it" << endl
         << "    -G, --greedy-accept   if a tested alignment achieves -X score/bp don't try worse seeds" << endl
         << "    -X, --score-per-bp N  accept early alignment if the alignment score per base is > N and -F or -G is set" << endl
         << "    -J, --output-json     output JSON rather than an alignment stream (helpful for debugging)" << endl
         << "    -B, --band-width N    for very long sequences, align in chunks then merge paths (default 1000bp)" << endl
         << "    -D, --debug           print debugging information about alignment to stderr" << endl;
}

int main_map(int argc, char** argv) {

    if (argc == 2) {
        help_map(argv);
        return 1;
    }

    string seq;
    string seq_name;
    string db_name;
    int kmer_size = 0;
    int kmer_stride = 0;
    int sens_step = 0;
    int best_clusters = 0;
    int cluster_min = 2;
    int max_attempts = 7;
    string read_file;
    string hts_file;
    int hit_max = 100;
    int thread_count = 1;
    int thread_ex = 2;
    bool output_json = false;
    bool debug = false;
    bool prefer_forward = false;
    bool greedy_accept = false;
    float score_per_bp = 0;
    string sample_name;
    string read_group;
    string fastq1, fastq2;
    bool interleaved_fastq = false;
    int pair_window = 64; // ~11bp/node
    int band_width = 1000; // anything > 1000bp sequences is difficult to align efficiently
    bool try_both_mates_first = false;
    float min_kmer_entropy = 0;

    int c;
    optind = 2; // force optind past command positional argument
    while (true) {
        static struct option long_options[] =
            {
                /* These options set a flag. */
                //{"verbose", no_argument,       &verbose_flag, 1},
                {"sequence", required_argument, 0, 's'},
                {"seq-name", required_argument, 0, 'Q'},
                {"db-name", required_argument, 0, 'd'},
                {"kmer-stride", required_argument, 0, 'j'},
                {"kmer-size", required_argument, 0, 'k'},
                {"min-kmer-entropy", required_argument, 0, 'E'},
                {"clusters", required_argument, 0, 'c'},
                {"cluster-min", required_argument, 0, 'C'},
                {"max-attempts", required_argument, 0, 'A'},
                {"reads", required_argument, 0, 'r'},
                {"sample", required_argument, 0, 'N'},
                {"read-group", required_argument, 0, 'R'},
                {"hit-max", required_argument, 0, 'm'},
                {"threads", required_argument, 0, 't'},
                {"prefer-forward", no_argument, 0, 'F'},
                {"greedy-accept", no_argument, 0, 'G'},
                {"score-per-bp", required_argument, 0, 'X'},
                {"sens-step", required_argument, 0, 'S'},
                {"thread-ex", required_argument, 0, 'x'},
                {"output-json", no_argument, 0, 'J'},
                {"hts-input", no_argument, 0, 'b'},
                {"fastq", no_argument, 0, 'f'},
                {"interleaved", no_argument, 0, 'i'},
                {"pair-window", required_argument, 0, 'p'},
                {"band-width", required_argument, 0, 'B'},
                {"debug", no_argument, 0, 'D'},
                {0, 0, 0, 0}
            };

        int option_index = 0;
        c = getopt_long (argc, argv, "s:j:hd:c:r:m:k:t:DX:FS:Jb:R:N:if:p:B:x:GC:A:E:Q:",
                         long_options, &option_index);
        
        /* Detect the end of the options. */
        if (c == -1)
            break;
 
        switch (c)
        {
        case 's':
            seq = optarg;
            break;

        case 'Q':
            seq_name = optarg;
            break;

        case 'd':
            db_name = optarg;
            break;

        case 'j':
            kmer_stride = atoi(optarg);
            break;

        case 'k':
            kmer_size = atoi(optarg);
            break;

        case 'S':
            sens_step = atoi(optarg);
            break;

        case 'c':
            best_clusters = atoi(optarg);
            break;

        case 'C':
            cluster_min = atoi(optarg);
            break;

        case 'E':
            min_kmer_entropy = atof(optarg);
            break;

        case 'A':
            max_attempts = atoi(optarg);
            break;

        case 'm':
            hit_max = atoi(optarg);
            break;

        case 'x':
            thread_ex = atoi(optarg);
            break;

        case 'r':
            read_file = optarg;
            break;

        case 'R':
            read_group = optarg;
            break;

        case 'N':
            sample_name = optarg;
            break;

        case 'b':
            hts_file = optarg;
            break;

        case 'f':
            if (fastq1.empty()) fastq1 = optarg;
            else if (fastq2.empty()) fastq2 = optarg;
            else { cerr << "[vg map] error: more than two fastqs specified" << endl; exit(1); }
            break;

        case 'i':
            interleaved_fastq = true;
            break;

        case 'p':
            pair_window = atoi(optarg);
            break;

        case 't':
            omp_set_num_threads(atoi(optarg));
            break;

        case 'D':
            debug = true;
            break;

        case 'F':
            prefer_forward = true;
            break;

        case 'G':
            greedy_accept = true;
            break;

        case 'X':
            score_per_bp = atof(optarg);
            break;

        case 'J':
            output_json = true;
            break;

        case 'B':
            band_width = atoi(optarg);
            break;
 
        case 'h':
        case '?':
            /* getopt_long already printed an error message. */
            help_map(argv);
            exit(1);
            break;
 
        default:
            abort ();
        }
    }

    if (seq.empty() && read_file.empty() && hts_file.empty() && fastq1.empty()) {
        cerr << "error:[vg map] a sequence or read file is required when mapping" << endl;
        return 1;
    }

    string file_name;
    if (optind < argc) {
        file_name = argv[optind];
    }

    if (db_name.empty()) {
        if (file_name.empty()) {
            cerr << "error:[vg map] no graph or db given, exiting" << endl;
            return 1;
        } else {
            db_name = file_name + ".index";
        }
    }

    thread_count = get_thread_count();

    vector<Mapper*> mapper;
    mapper.resize(thread_count);
    vector<vector<Alignment> > output_buffer;
    output_buffer.resize(thread_count);

    Index idx;
    idx.open_read_only(db_name);

    for (int i = 0; i < thread_count; ++i) {
        Mapper* m = new Mapper(&idx);
        m->best_clusters = best_clusters;
        m->hit_max = hit_max;
        m->debug = debug;
        if (score_per_bp) m->target_score_per_bp = score_per_bp;
        if (sens_step) m->kmer_sensitivity_step = sens_step;
        m->prefer_forward = prefer_forward;
        m->greedy_accept = greedy_accept;
        m->thread_extension = thread_ex;
        m->cluster_min = cluster_min;
        m->max_attempts = max_attempts;
        m->min_kmer_entropy = min_kmer_entropy;
        mapper[i] = m;
    }

    if (!seq.empty()) {
        int tid = omp_get_thread_num();
        Alignment alignment = mapper[tid]->align(seq, kmer_size, kmer_stride, band_width);
        if (!sample_name.empty()) alignment.set_sample_name(sample_name);
        if (!read_group.empty()) alignment.set_read_group(read_group);
        if (!seq_name.empty()) alignment.set_name(seq_name);
        if (output_json) {
            cout << pb2json(alignment) << endl;
        } else {
            function<Alignment(uint64_t)> lambda =
                [&alignment] (uint64_t n) {
                return alignment;
            };
            stream::write(cout, 1, lambda);
        }
    }

    if (!read_file.empty()) {
        ifstream in(read_file);
        bool more_data = true;
#pragma omp parallel shared(in, more_data)
        {
            string line;
            int tid = omp_get_thread_num();
            while (more_data) {
                line.clear();
#pragma omp critical (readq)
                {
                    more_data = std::getline(in,line);
                }
                if (!line.empty()) {
                    Alignment alignment = mapper[tid]->align(line, kmer_size, kmer_stride, band_width);
                    if (!sample_name.empty()) alignment.set_sample_name(sample_name);
                    if (!read_group.empty()) alignment.set_read_group(read_group);
                    if (output_json) {
                        string json2 = pb2json(alignment);
#pragma omp critical (cout)
                        cout << json2 << "\n";
                    } else {
                        auto& output_buf = output_buffer[tid];
                        output_buf.push_back(alignment);
                        stream::write_buffered(cout, output_buf, 1000);
                    }
                }
            }
        }
    }

    if (!hts_file.empty()) {
        function<void(Alignment&)> lambda =
            [&mapper,
             &output_buffer,
             &output_json,
             &kmer_size,
             &kmer_stride,
             &band_width]
            (Alignment& alignment) {
            int tid = omp_get_thread_num();
            alignment = mapper[tid]->align(alignment, kmer_size, kmer_stride, band_width);
            if (output_json) {
                string json2 = pb2json(alignment);
#pragma omp critical (cout)
                cout << json2 << "\n";
            } else {
                auto& output_buf = output_buffer[tid];
                output_buf.push_back(alignment);
                stream::write_buffered(cout, output_buf, 1000);
            }
        };
        // run
        hts_for_each_parallel(hts_file, lambda);
    }

    if (!fastq1.empty()) {
        if (interleaved_fastq) {
            // paired interleaved
            function<void(Alignment&, Alignment&)> lambda =
                [&mapper,
                 &output_buffer,
                 &output_json,
                 &kmer_size,
                 &kmer_stride,
                 &band_width,
                 &pair_window]
                (Alignment& aln1, Alignment& aln2) {
                int tid = omp_get_thread_num();
                auto alnp = mapper[tid]->align_paired(aln1, aln2, kmer_size, kmer_stride, band_width, pair_window);
                if (output_json) {
                    string json1 = pb2json(alnp.first);
                    string json2 = pb2json(alnp.second);
#pragma omp critical (cout)
                    cout << json1 << "\n" << json2 << "\n";
                } else {
                    auto& output_buf = output_buffer[tid];
                    output_buf.push_back(alnp.first);
                    output_buf.push_back(alnp.second);
                    stream::write_buffered(cout, output_buf, 1000);
                }
            };
            fastq_paired_interleaved_for_each_parallel(fastq1, lambda);
        } else if (fastq2.empty()) {
            // single
            function<void(Alignment&)> lambda =
                [&mapper,
                 &output_buffer,
                 &output_json,
                 &kmer_size,
                 &kmer_stride,
                 &band_width]
                (Alignment& alignment) {
                int tid = omp_get_thread_num();
                alignment = mapper[tid]->align(alignment, kmer_size, kmer_stride, band_width);
                if (output_json) {
                    string json2 = pb2json(alignment);
#pragma omp critical (cout)
                    cout << json2 << "\n";
                } else {
                    auto& output_buf = output_buffer[tid];
                    output_buf.push_back(alignment);
                    stream::write_buffered(cout, output_buf, 1000);
                }
            };
            fastq_unpaired_for_each_parallel(fastq1, lambda);
        } else {
            // paired two-file
            function<void(Alignment&, Alignment&)> lambda =
                [&mapper,
                 &output_buffer,
                 &output_json,
                 &kmer_size,
                 &kmer_stride,
                 &band_width,
                 &pair_window]
                (Alignment& aln1, Alignment& aln2) {
                int tid = omp_get_thread_num();
                auto alnp = mapper[tid]->align_paired(aln1, aln2, kmer_size, kmer_stride, band_width, pair_window);
                if (output_json) {
                    string json1 = pb2json(alnp.first);
                    string json2 = pb2json(alnp.second);
#pragma omp critical (cout)
                    cout << json1 << "\n" << json2 << "\n";
                } else {
                    auto& output_buf = output_buffer[tid];
                    output_buf.push_back(alnp.first);
                    output_buf.push_back(alnp.second);
                    stream::write_buffered(cout, output_buf, 1000);
                }
            };
            fastq_paired_two_files_for_each_parallel(fastq1, fastq2, lambda);
        }
    }

    // clean up
    for (int i = 0; i < thread_count; ++i) {
        delete mapper[i];
        auto& output_buf = output_buffer[i];
        if (!output_json) {
            stream::write_buffered(cout, output_buf, 0);
        }
    }

    cout.flush();

    return 0;

}

void help_view(char** argv) {
    cerr << "usage: " << argv[0] << " view [options] [ <graph.vg> | <graph.json> | <aln.gam> | <read1.fq> [<read2.fq>] ]" << endl
         << "options:" << endl
         << "    -g, --gfa            output GFA format (default)" << endl
         << "    -F, --gfa-in         input GFA format" << endl
         
         << "    -v, --vg             output VG format (input defaults to GFA)" << endl
         << "    -V, --vg-in          input VG format (default)" << endl
         
         << "    -j, --json           output JSON format" << endl
         << "    -J, --json-in        input JSON format" << endl
         
         << "    -G, --gam            output GAM format (vg alignment format: Graph " << endl
         << "                         Alignment/Map)" << endl
         << "    -a, --align-in       input GAM format" << endl
         << "    -A, --aln-graph GAM  add alignments from GAM to the graph" << endl
         
         << "    -d, --dot            output dot format" << endl
         << "    -p, --show-paths     show paths in dot output" << endl
         << "    -w, --walk-paths     add labeled edges to represent paths in dot output" << endl
         << "    -s, --random-seed N  use this seed when assigning path symbols in dot output" << endl
         
         << "    -b, --bam            input BAM or other htslib-parseable alignments" << endl
         
         << "    -f, --fastq          input fastq (output defaults to GAM). Takes two " << endl
         << "                         positional file arguments if paired" << endl
         << "    -i, --interleaved    fastq is interleaved paired-ended" << endl;
    // TODO: Can we regularize the option names for input and output types?
}

int main_view(int argc, char** argv) {

    if (argc == 2) {
        help_view(argv);
        return 1;
    }

    // Supported conversions:
    //      TO  vg  json    gfa gam bam fastq   dot
    // FROM
    // vg       Y   Y       Y   N   N   N       Y       
    // json     Y   Y       Y   N   N   N       Y
    // gfa      Y   Y       Y   N   N   N       Y  
    // gam      N   Y       N   N   N   N       N
    // bam      N   N       N   Y   N   N       N
    // fastq    N   N       N   Y   N   N       N
    // dot      N   N       N   N   N   N       N

    string output_type;
    string input_type;
    string alignments;
    string fastq1, fastq2;
    bool interleaved_fastq = false;
    bool show_paths_in_dot = false;
    bool walk_paths_in_dot = false;
    int seed_val = time(NULL);

    int c;
    optind = 2; // force optind past "view" argument
    while (true) {
        static struct option long_options[] =
            {
                /* These options set a flag. */
                //{"verbose", no_argument,       &verbose_flag, 1},
                {"dot", no_argument, 0, 'd'},
                {"gfa", no_argument, 0, 'g'},
                {"gfa-in", no_argument, 0, 'F'},
                {"json",  no_argument, 0, 'j'},
                {"json-in",  no_argument, 0, 'J'},
                {"vg", no_argument, 0, 'v'},
                {"vg-in", no_argument, 0, 'V'},
                {"align-in", no_argument, 0, 'a'},
                {"gam", no_argument, 0, 'G'},
                {"bam", no_argument, 0, 'b'},
                {"fastq", no_argument, 0, 'f'},
                {"interleaved", no_argument, 0, 'i'},
                {"aln-graph", required_argument, 0, 'A'},
                {"show-paths", no_argument, 0, 'p'},
                {"walk-paths", no_argument, 0, 'w'},
                {"random-seed", required_argument, 0, 's'},
                {0, 0, 0, 0}
            };

        int option_index = 0;
        c = getopt_long (argc, argv, "dgFjJhvVpaGbifA:s:w",
                         long_options, &option_index);
        
        /* Detect the end of the options. */
        if (c == -1)
            break;
 
        switch (c)
        {
        case 'd':
            output_type = "dot";
            break;

        case 'p':
            show_paths_in_dot = true;
            break;

        case 'w':
            walk_paths_in_dot = true;
            break;

        case 's':
            seed_val = atoi(optarg);
            break;
 
        case 'g':
            output_type = "gfa";
            break;
            
        case 'F':
            input_type = "gfa";
            break;
 
        case 'j':
            output_type = "json";
            break;
            
        case 'J':
            input_type = "json";
            break;

        case 'v':
            output_type = "vg";
            if(input_type.empty()) {
                // Default to GFA -> VG
                input_type = "gfa";
            }
            break;
            
        case 'V':
            input_type = "vg";
            break;

        case 'G':
            output_type = "gam";
            break;
            
        case 'a':
            input_type = "gam";
            if(output_type.empty()) {
                // Default to GAM -> JSON
                output_type = "json";
            }
            break;

        case 'b':
            input_type = "bam";
            if(output_type.empty()) {
                // Default to BAM -> GAM, since BAM isn't convertable to our normal default.
                output_type = "gam";
            }
            break;

        case 'f':
            input_type = "fastq";
            if(output_type.empty()) {
                // Default to FASTQ -> GAM
                output_type = "gam";
            }
            break;

        case 'i':
            interleaved_fastq = true;
            break;

        case 'A':
            alignments = optarg;
            break;

        case 'h':
        case '?':
            /* getopt_long already printed an error message. */
            help_view(argv);
            exit(1);
            break;
 
        default:
            abort ();
        }
    }

    // If the user specified nothing else, we default to VG in and GFA out.
    if (input_type.empty()) {
        input_type = "vg";
    }
    if (output_type.empty()) {
        output_type = "gfa";
    }
    
    vector<Alignment> alns;
    if (!alignments.empty()) {
        function<void(Alignment&)> lambda = [&alns](Alignment& aln) { alns.push_back(aln); };
        ifstream in;
        in.open(alignments.c_str());
        stream::for_each(in, lambda);
    }

    VG* graph = nullptr;
    if (optind >= argc) {
        cerr << "[vg view] error: no filename given" << endl;
        exit(1);
    }
    string file_name = argv[optind];
    if (input_type == "vg") {
        if (file_name == "-") {
            graph = new VG(std::cin);
        } else {
            ifstream in;
            in.open(file_name.c_str());
            graph = new VG(in);
        }
        // VG can convert to any of the graph formats, so keep going
    } else if (input_type == "gfa") {
        if (file_name == "-") {
            graph = new VG;
            graph->from_gfa(std::cin);
        } else {
            ifstream in;
            in.open(file_name.c_str());
            graph = new VG;
            graph->from_gfa(in);
        }
        // GFA can convert to any of the graph formats, so keep going
    } else if(input_type == "json") {
        // We need to load a JSON graph, which means we need to mess about with FILE pointers, since jansson is a C API.
        
        FILE* json_file;
        
        if (file_name == "-") {
            // Read standard input
            json_file = stdin;
        } else {
            // Open the file for reading
            json_file = fopen(file_name.c_str(), "r");
        }
        
        // Make a new VG that calls this function over and over to read Graphs.
        function<bool(Graph&)> get_next_graph = [&](Graph& subgraph) -> bool {
            // Check if the file ends now, and skip whitespace between records.
            char peeked;
            do {
                peeked = fgetc(json_file);
                if(peeked == EOF) {
                    // File ended or otherwise errored. TODO: check for other
                    // errors and complain.
                    return false;
                }
            } while(isspace(peeked));
            // Put it back
            ungetc(peeked, json_file);
            
            // Now we know we have non-whitespace between here and EOF.
            // If it's not JSON, we want to die. So read it as JSON.
            json2pb(subgraph, json_file);
            
            // We read it successfully!
            return true;
        };
        graph = new VG(get_next_graph, false);
        
    } else if (input_type == "gam") {
        if (output_type == "json") {
            // convert values to printable ones
            function<void(Alignment&)> lambda = [](Alignment& a) {
                //alignment_quality_short_to_char(a);
                cout << pb2json(a) << "\n";
            };
            if (file_name == "-") {
                stream::for_each(std::cin, lambda);
            } else {
                ifstream in;
                in.open(file_name.c_str());
                stream::for_each(in, lambda);
            }
            
            cout.flush();
            return 0;
        } else {
            // todo
            cerr << "[vg view] error: GAM can only be converted to JSON" << endl;
            return 1;
        }
    } else if (input_type == "bam") {
        if (output_type == "gam") {
//function<void(const Alignment&)>& lambda) {
            // todo write buffering procedure in alignment.cpp
            vector<Alignment> buf;
            function<void(Alignment&)> lambda = [&buf](Alignment& aln) {
                buf.push_back(aln);
                if (buf.size() > 1000) {
                    write_alignments(std::cout, buf);
                    buf.clear();
                }
            };
            hts_for_each(file_name, lambda);
            write_alignments(std::cout, buf);
            buf.clear();
            cout.flush();
            return 0;
        } else if (output_type == "json") {
            // todo
            cerr << "[vg view] error: BAM to JSON conversion not yet implemented" << endl;
            return 0;
        } else {
            cerr << "[vg view] error: BAM can only be converted to GAM" << endl;
            return 1;
        }
    } else if (input_type == "fastq") {
        fastq1 = argv[optind++];
        if (optind < argc) {
            fastq2 = argv[optind];            
        }
        if (output_type == "gam") {
            vector<Alignment> buf;
            if (!interleaved_fastq && fastq2.empty()) {
                function<void(Alignment&)> lambda = [&buf](Alignment& aln) {
                    buf.push_back(aln);
                    if (buf.size() > 1000) {
                        write_alignments(std::cout, buf);
                        buf.clear();
                    }
                };
                fastq_unpaired_for_each(fastq1, lambda);
            } else if (interleaved_fastq && fastq2.empty()) {
                function<void(Alignment&, Alignment&)> lambda = [&buf](Alignment& aln1, Alignment& aln2) {
                    buf.push_back(aln1);
                    buf.push_back(aln2);
                    if (buf.size() > 1000) {
                        write_alignments(std::cout, buf);
                        buf.clear();
                    }
                };
                fastq_paired_interleaved_for_each(fastq1, lambda);
            } else if (!fastq2.empty()) {
                function<void(Alignment&, Alignment&)> lambda = [&buf](Alignment& aln1, Alignment& aln2) {
                    buf.push_back(aln1);
                    buf.push_back(aln2);
                    if (buf.size() > 1000) {
                        write_alignments(std::cout, buf);
                        buf.clear();
                    }
                };
                fastq_paired_two_files_for_each(fastq1, fastq2, lambda);
            }
            write_alignments(std::cout, buf);
            buf.clear();
        } else {
            // We can't convert fastq to the other graph formats
            cerr << "[vg view] error: FASTQ can only be converted to GAM" << endl;
            return 1;
        }
        cout.flush();
        return 0;
    }

    if(graph == nullptr) {
        // Make sure we didn't forget to implement an input format.
        cerr << "[vg view] error: cannot load graph in " << input_type << " format" << endl;
        return 1;
    }

    if(!graph->is_valid()) {
        // If we're converting the graph, we might as well make sure it's valid.
        // This is especially useful for JSON import.
        cerr << "[vg view] warning: graph is invalid!" << endl;
    }

    // Now we know graph was filled in from the input format. Spit it out in the
    // requested output format.

    if (output_type == "dot") {
        graph->to_dot(std::cout, alns, show_paths_in_dot, walk_paths_in_dot, seed_val);
    } else if (output_type == "json") {
        cout << pb2json(graph->graph) << endl;
    } else if (output_type == "gfa") {
        graph->to_gfa(std::cout);
    } else if (output_type == "vg") {
        graph->serialize_to_ostream(cout);
    } else {
        // We somehow got here with a bad output format.
        cerr << "[vg view] error: cannot save a graph in " << output_type << " format" << endl;
        return 1;
    }
    
    cout.flush();
    delete graph;

    return 0;
}

void help_construct(char** argv) {
    cerr << "usage: " << argv[0] << " construct [options] >new.vg" << endl
         << "options:" << endl
         << "    -v, --vcf FILE        input VCF" << endl
         << "    -r, --reference FILE  input FASTA reference" << endl
         << "    -P, --ref-paths FILE  write reference paths in protobuf/gzip format to FILE" << endl
         << "    -R, --region REGION   specify a particular chromosome" << endl
         << "    -C, --region-is-chrom don't attempt to parse the region (use when the reference" << endl
         << "                          sequence name could be inadvertently parsed as a region)" << endl
         << "    -z, --region-size N   variants per region to parallelize" << endl
         << "    -m, --node-max N      limit the maximum allowable node sequence size" << endl
         << "                          nodes greater than this threshold will be divided" << endl
         << "    -p, --progress        show progress" << endl
         << "    -t, --threads N       use N threads to construct graph (defaults to numCPUs)" << endl;
}

int main_construct(int argc, char** argv) {

    if (argc == 2) {
        help_construct(argv);
        return 1;
    }

    string fasta_file_name, vcf_file_name, json_filename;
    string region;
    bool region_is_chrom = false;
    string output_type = "VG";
    bool progress = false;
    int vars_per_region = 25000;
    int max_node_size = 0;
    string ref_paths_file;

    int c;
    while (true) {
        static struct option long_options[] =
            {
                /* These options set a flag. */
                //{"verbose", no_argument,       &verbose_flag, 1},
                {"vcf", required_argument, 0, 'v'},
                {"reference", required_argument, 0, 'r'},
                {"ref-paths", required_argument, 0, 'P'},
                {"progress",  no_argument, 0, 'p'},
                {"region-size", required_argument, 0, 'z'},
                {"threads", required_argument, 0, 't'},
                {"region", required_argument, 0, 'R'},
                {"region-is-chrom", no_argument, 0, 'C'},
                {"node-max", required_argument, 0, 'm'},
                {0, 0, 0, 0}
            };

        int option_index = 0;
        c = getopt_long (argc, argv, "v:r:phz:t:R:m:P:s:C",
                         long_options, &option_index);
        
        /* Detect the end of the options. */
        if (c == -1)
            break;
 
        switch (c)
        {
        case 'v':
            vcf_file_name = optarg;
            break;

        case 'r':
            fasta_file_name = optarg;
            break;

        case 'P':
            ref_paths_file = optarg;
            break;

        case 'p':
            progress = true;
            break;
 
        case 'z':
            vars_per_region = atoi(optarg);
            break;

        case 'R':
            region = optarg;
            break;

        case 'C':
            region_is_chrom = true;
            break;

        case 't':
            omp_set_num_threads(atoi(optarg));
            break;

        case 'm':
            max_node_size = atoi(optarg);
            break;
            
        case 'h':
        case '?':
            /* getopt_long already printed an error message. */
            help_construct(argv);
            exit(1);
            break;
 
        default:
            abort ();
        }
    }

    vcflib::VariantCallFile variant_file;
    if (!vcf_file_name.empty()) {
        variant_file.open(vcf_file_name);
        if (!variant_file.is_open()) {
            cerr << "error:[vg construct] could not open" << vcf_file_name << endl;
            return 1;
        }
    }

    FastaReference reference;
    if (fasta_file_name.empty()) {
        cerr << "error:[vg construct] a reference is required for graph construction" << endl;
        return 1;
    }
    reference.open(fasta_file_name);

    // store our reference sequence paths
    Paths ref_paths;

    VG graph(variant_file, reference, region, region_is_chrom, vars_per_region, max_node_size, progress);

    if (!ref_paths_file.empty()) {
        ofstream paths_out(ref_paths_file);
        graph.paths.write(paths_out);
    }

    graph.serialize_to_ostream(std::cout);

    // NB: If you worry about "still reachable but possibly lost" warnings in valgrind,
    // this would free all the memory used by protobuf:
    //ShutdownProtobufLibrary();

    return 0;
}

void vg_help(char** argv) {
    cerr << "usage: " << argv[0] << " <command> [options]" << endl
         << endl
         << "commands:" << endl 
         << "  -- construct     graph construction" << endl
         << "  -- view          format conversions for graphs and alignments" << endl
         << "  -- index         index features of the graph in a disk-backed key/value store" << endl
         << "  -- find          use an index to find nodes, edges, kmers, or positions" << endl
         << "  -- paths         traverse paths in the graph" << endl
         << "  -- align         local alignment" << endl
         << "  -- map           global alignment" << endl
         << "  -- stats         metrics describing graph properties" << endl
         << "  -- join          combine graphs via a new head" << endl
         << "  -- ids           manipulate node ids" << endl
         << "  -- concat        concatenate graphs tail-to-head" << endl
         << "  -- kmers         enumerate kmers of the graph" << endl
         << "  -- sim           simulate reads from the graph" << endl
         << "  -- mod           filter, transform, and edit the graph" << endl
         << "  -- surject       map alignments onto specific paths" << endl
         << "  -- msga          multiple sequence graph alignment" << endl;
}

int main(int argc, char *argv[])
{

    if (argc == 1) {
        vg_help(argv);
        return 1;
    }

    //omp_set_dynamic(1); // use dynamic scheduling

    string command = argv[1];
    if (command == "construct") {
        return main_construct(argc, argv);
    } else if (command == "view") {
        return main_view(argc, argv);
    } else if (command == "align") {
        return main_align(argc, argv);
    } else if (command == "map") {
        return main_map(argc, argv);
    } else if (command == "index") {
        return main_index(argc, argv);
    } else if (command == "find") {
        return main_find(argc, argv);
    } else if (command == "paths") {
        return main_paths(argc, argv);
    } else if (command == "stats") {
        return main_stats(argc, argv);
    } else if (command == "join") {
        return main_join(argc, argv);
    } else if (command == "ids") {
        return main_ids(argc, argv);
    } else if (command == "concat") {
        return main_concat(argc, argv);
    } else if (command == "kmers") {
        return main_kmers(argc, argv);
    } else if (command == "sim") {
        return main_sim(argc, argv);
    } else if (command == "mod") {
        return main_mod(argc, argv);
    } else if (command == "surject") {
        return main_surject(argc, argv);
    } else if (command == "msga") {
        return main_msga(argc, argv);
    } else {
        cerr << "error:[vg] command " << command << " not found" << endl;
        vg_help(argv);
        return 1;
    }

    return 0;

}<|MERGE_RESOLUTION|>--- conflicted
+++ resolved
@@ -1901,7 +1901,6 @@
                 cout << (e->from_start() ? -1 : 1) * e->from() << "\t" <<  (e->to_end() ? -1 : 1) * e->to() << endl;
             }
         }
-<<<<<<< HEAD
         if (!node_ids.empty() && !path_name.empty()) {
             int64_t path_id = vindex.get_path_id(path_name);
             for (auto node_id : node_ids) {
@@ -1922,19 +1921,6 @@
                     cout << pb2json(m) << endl;
                 }
             }
-=======
-        graph.remove_orphan_edges();
-        graph.serialize_to_ostream(cout);
-    }
-
-    if (!range.empty()) {
-        VG graph;
-        int64_t id_start=0, id_end=0;
-        vector<string> parts = split_delims(range, ":");
-        if (parts.size() == 1) {
-            cerr << "[vg find] error, format of range must be \"N:M\" where start id is N and end id is M, got " << range << endl;
-            exit(1);
->>>>>>> be7d97c5
         }
         if (!target.empty()) {
             string name;
@@ -1945,6 +1931,7 @@
             if (context_size > 0) {
                 vindex.expand_context(graph, context_size);
             }
+            graph.remove_orphan_edges();
             graph.serialize_to_ostream(cout);
         }
         if (!range.empty()) {
