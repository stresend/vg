--- conflicted
+++ resolved
@@ -1617,16 +1617,10 @@
     }
     
     // Load structures that we need for HTS lib outputs
-<<<<<<< HEAD
     vector<path_handle_t> paths;
     unordered_set<path_handle_t> surjection_paths;
     vector<pair<string, int64_t>> path_names_and_length;
-    unique_ptr<Surjector> surjector;
-=======
-    unique_ptr<vector<pair<string, int64_t>>> path_length_and_order(nullptr);
-    unordered_set<path_handle_t> surjection_paths;
     unique_ptr<Surjector> surjector(nullptr);
->>>>>>> cc48c09d
     if (hts_output) {
         // init the data structures
         surjector = unique_ptr<Surjector>(new Surjector(path_position_handle_graph));
@@ -1639,48 +1633,6 @@
             } else {
                 cerr << progress_boilerplate() << "No reference path file given. Interpreting all non-alt-allele paths in graph as reference sequences." << endl;
             }
-<<<<<<< HEAD
-=======
-            string line;
-            while (ref_paths_stream.good()) {
-                getline(ref_paths_stream, line);
-                // trim whitespace from ends
-                line.erase(line.begin(), find_if(line.begin(), line.end(), [](char ch) {return !isspace(ch);}));
-                line.erase(find_if(line.rbegin(), line.rend(), [](char ch) {return !isspace(ch);}).base(), line.end());
-                if (line.empty()) {
-                    // skip blank lines
-                    continue;
-                }
-                if (!path_position_handle_graph->has_path(line)) {
-                    cerr << "error:[vg mpmap] Graph does not have a path named " << line << ", which was indicated in " << ref_paths_name << endl;
-                    exit(1);
-                }
-                path_handle_t path_handle = path_position_handle_graph->get_path_handle(line);
-                path_length_and_order->emplace_back(line, path_position_handle_graph->get_path_length(path_handle));
-                surjection_paths.insert(path_handle);
-            }
-            if (path_length_and_order->empty()) {
-                cerr << "error:[vg mpmap] Reference path file (-S) " << ref_paths_name << " does not contain any path names" << endl;
-                exit(1);
-            }
-        }
-        else {
-            // default to using all embedded paths as
-            if (!suppress_progress) {
-                cerr << progress_boilerplate() << "No reference path file given. Interpreting all paths in graph as reference sequences." << endl;
-            }
-            
-            if (path_position_handle_graph->get_path_count() == 0) {
-                cerr << "error:[vg mpmap] Graph does not have embedded paths to treat as reference sequences. Cannot produces HTSlib output formats (SAM/BAM/CRAM)." << endl;
-                exit(1);
-            }
-            
-            path_position_handle_graph->for_each_path_handle([&](const path_handle_t& path_handle) {
-                surjection_paths.insert(path_handle);
-                path_length_and_order->emplace_back(path_position_handle_graph->get_path_name(path_handle),
-                                                    path_position_handle_graph->get_path_length(path_handle));
-            });
->>>>>>> cc48c09d
         }
         
         // Load all the paths in the right order
