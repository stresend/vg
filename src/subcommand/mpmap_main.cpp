/**
 * \file mpmap_main.cpp: multipath mapping of reads to a graph
 */

#include <omp.h>
#include <unistd.h>
#include <getopt.h>

#include "subcommand.hpp"

#include "../multipath_mapper.hpp"
#include "../path.hpp"

//#define record_read_run_times

#ifdef record_read_run_times
#define READ_TIME_FILE "_read_times.tsv"
#include <ctime>
#include <iostream>
#endif

using namespace std;
using namespace vg;
using namespace vg::subcommand;

void help_mpmap(char** argv) {
    cerr
    << "usage: " << argv[0] << " mpmap [options] -x index.xg -g index.gcsa [-f reads1.fq [-f reads2.fq] | -G reads.gam] > aln.gamp" << endl
    << "Multipath align reads to a graph." << endl
    << endl
    << "basic options:" << endl
    << "graph/index:" << endl
    << "  -x, --xg-name FILE        use this xg index (required)" << endl
    << "  -g, --gcsa-name FILE      use this GCSA2/LCP index pair (required; both FILE and FILE.lcp)" << endl
    << "input:" << endl
    << "  -f, --fastq FILE          input FASTQ (possibly compressed), can be given twice for paired ends (for stdin use -)" << endl
    << "  -G, --gam-input FILE      input GAM (for stdin, use -)" << endl
    << "  -i, --interleaved         FASTQ or GAM contains interleaved paired ends" << endl
    << "  -e, --same-strand         read pairs are from the same strand of the DNA molecule" << endl
    << "algorithm:" << endl
    << "  -S, --single-path-mode    produce single-path alignments (GAM) instead of multipath alignments (GAMP) (ignores -sua)" << endl
    << "  -s, --snarls FILE         align to alternate paths in these snarls" << endl
    << "scoring:" << endl
    << "  -A, --no-qual-adjust      do not perform base quality adjusted alignments (required if input does not have base qualities)" << endl
    << endl
    << "advanced options:" << endl
    << "algorithm:" << endl
    << "  -U, --snarl-max-cut INT   do not align to alternate paths in a snarl if an exact match is at least this long (0 for no limit) [5]" << endl
    << "  -a, --alt-paths INT       align to (up to) this many alternate paths in between MEMs or in snarls [4]" << endl
    << "  -n, --unstranded          use lazy strand consistency when clustering MEMs" << endl
    << "  -b, --frag-sample INT     look for this many unambiguous mappings to estimate the fragment length distribution [1000]" << endl
    << "  -I, --frag-mean           mean for fixed fragment length distribution" << endl
    << "  -D, --frag-stddev         standard deviation for fixed fragment length distribution" << endl
    << "  -B, --no-calibrate        do not auto-calibrate mismapping dectection" << endl
    << "  -v, --mq-method OPT       mapping quality method: 0 - none, 1 - fast approximation, 2 - adaptive, 3 - exact [2]" << endl
    << "  -Q, --mq-max INT          cap mapping quality estimates at this much [60]" << endl
    << "  -p, --band-padding INT    pad dynamic programming bands in inter-MEM alignment by this much [2]" << endl
    << "  -u, --map-attempts INT    perform (up to) this many mappings per read (0 for no limit) [64]" << endl
    << "  -M, --max-multimaps INT   report (up to) this many mappings per read [1]" << endl
    << "  -r, --reseed-length INT   reseed SMEMs for internal MEMs if they are at least this long (0 for no reseeding) [28]" << endl
    << "  -W, --reseed-diff FLOAT   require internal MEMs to have length within this much of the SMEM's length [0.45]" << endl
    << "  -k, --min-mem-length INT  minimum MEM length to anchor multipath alignments [1]" << endl
    << "  -K, --clust-length INT    minimum MEM length form clusters [automatic]" << endl
    << "  -c, --hit-max INT         ignore MEMs that occur greater than this many times in the graph (0 for no limit) [256]" << endl
    << "  -d, --max-dist-error INT  maximum typical deviation between distance on a reference path and distance in graph [8]" << endl
    << "  -w, --approx-exp FLOAT    let the approximate likelihood miscalculate likelihood ratios by this power [6.5]" << endl
    << "  -C, --drop-subgraph FLOAT drop alignment subgraphs whose MEMs cover this fraction less of the read than the best subgraph [0.2]" << endl
    << "  -R, --prune-exp FLOAT     prune MEM anchors if their approximate likelihood is this root less than the optimal anchors [1.25]" << endl
    << "scoring:" << endl
    << "  -q, --match INT           use this match score [1]" << endl
    << "  -z, --mismatch INT        use this mismatch penalty [4]" << endl
    << "  -o, --gap-open INT        use this gap open penalty [6]" << endl
    << "  -y, --gap-extend INT      use this gap extension penalty [1]" << endl
    << "  -L, --full-l-bonus INT    add this score to alignments that use the full length of the read [5]" << endl
    << "  -m, --remove-bonuses      remove full length alignment bonuses in reported scores" << endl
    << "computational parameters:" << endl
    << "  -t, --threads INT         number of compute threads to use" << endl
    << "  -Z, --buffer-size INT     buffer this many alignments together (per compute thread) before outputting to stdout [100]" << endl;
    
}

int main_mpmap(int argc, char** argv) {

    if (argc == 2) {
        help_mpmap(argv);
        return 1;
    }

    // initialize parameters with their default options
    string xg_name;
    string gcsa_name;
    string snarls_name;
    string fastq_name_1;
    string fastq_name_2;
    string gam_file_name;
    int match_score = default_match;
    int mismatch_score = default_mismatch;
    int gap_open_score = default_gap_open;
    int gap_extension_score = default_gap_extension;
    int full_length_bonus = 5;
    bool interleaved_input = false;
    int snarl_cut_size = 5;
    int max_map_attempts = 64;
    int max_num_mappings = 1;
    int buffer_size = 100;
    int hit_max = 256;
    int min_mem_length = 1;
    int min_clustering_mem_length = 0;
    int reseed_length = 28;
    double reseed_diff = 0.45;
    double reseed_exp = 0.065;
    bool use_adaptive_reseed = true;
    double cluster_ratio = 0.2;
    bool qual_adjusted = true;
    bool strip_full_length_bonus = false;
    MappingQualityMethod mapq_method = Adaptive;
    int band_padding = 2;
    int max_dist_error = 8;
    int num_alt_alns = 4;
    double suboptimal_path_exponent = 1.25;
    double likelihood_approx_exp = 6.5;
    bool single_path_alignment_mode = false;
    int max_mapq = 60;
    size_t frag_length_sample_size = 1000;
    double frag_length_robustness_fraction = 0.95;
    double frag_length_mean = NAN;
    double frag_length_stddev = NAN;
    bool same_strand = false;
    bool auto_calibrate_mismapping_detection = true;
    size_t num_calibration_simulations = 250;
    size_t calibration_read_length = 150;
    bool unstranded_clustering = false;
<<<<<<< HEAD
    size_t order_length_repeat_hit_max = 2048;
    size_t sub_mem_count_thinning = 18;
=======
    size_t order_length_repeat_hit_max = 3000;
    size_t sub_mem_count_thinning = 16;
>>>>>>> 4617e57b
    
    int c;
    optind = 2; // force optind past command positional argument
    while (true) {
        static struct option long_options[] =
        {
            {"help", no_argument, 0, 'h'},
            {"xg-name", required_argument, 0, 'x'},
            {"gcsa-name", required_argument, 0, 'g'},
            {"fastq", required_argument, 0, 'f'},
            {"gam-input", required_argument, 0, 'G'},
            {"interleaved", no_argument, 0, 'i'},
            {"same-strand", no_argument, 0, 'e'},
            {"single-path-mode", no_argument, 0, 'S'},
            {"snarls", required_argument, 0, 's'},
            {"snarl-max-cut", required_argument, 0, 'U'},
            {"alt-paths", required_argument, 0, 'a'},
            {"unstranded", no_argument, 0, 'n'},
            {"frag-sample", required_argument, 0, 'b'},
            {"frag-mean", required_argument, 0, 'I'},
            {"frag-stddev", required_argument, 0, 'D'},
            {"no-calibrate", no_argument, 0, 'B'},
            {"mq-method", required_argument, 0, 'v'},
            {"mq-max", required_argument, 0, 'Q'},
            {"band-padding", required_argument, 0, 'p'},
            {"map-attempts", required_argument, 0, 'u'},
            {"max-multimaps", required_argument, 0, 'M'},
            {"reseed-length", required_argument, 0, 'r'},
            {"reseed-diff", required_argument, 0, 'W'},
            {"min-mem-length", required_argument, 0, 'k'},
            {"clustlength", required_argument, 0, 'K'},
            {"hit-max", required_argument, 0, 'c'},
            {"max-dist-error", required_argument, 0, 'd'},
            {"approx-exp", required_argument, 0, 'w'},
            {"drop-subgraph", required_argument, 0, 'C'},
            {"prune-ratio", required_argument, 0, 'R'},
            {"match", required_argument, 0, 'q'},
            {"mismatch", required_argument, 0, 'z'},
            {"gap-open", required_argument, 0, 'o'},
            {"gap-extend", required_argument, 0, 'y'},
            {"full-l-bonus", required_argument, 0, 'L'},
            {"remove-bonuses", no_argument, 0, 'm'},
            {"no-qual-adjust", no_argument, 0, 'A'},
            {"threads", required_argument, 0, 't'},
            {"buffer-size", required_argument, 0, 'Z'},
            {0, 0, 0, 0}
        };

        int option_index = 0;
        c = getopt_long (argc, argv, "hx:g:f:G:ieSs:u:a:nb:I:D:Bv:Q:p:M:r:W:k:K:c:d:w:C:R:q:z:o:y:L:mAt:Z:",
                         long_options, &option_index);


        // Detect the end of the options.
        if (c == -1)
            break;

        switch (c)
        {
            case 'x':
                xg_name = optarg;
                if (xg_name.empty()) {
                    cerr << "error:[vg mpmap] Must provide XG file with -x." << endl;
                    exit(1);
                }
                break;
                
            case 'g':
                gcsa_name = optarg;
                if (gcsa_name.empty()) {
                    cerr << "error:[vg mpmap] Must provide GCSA file with -g." << endl;
                    exit(1);
                }
                break;
                
            case 'f':
                if (fastq_name_1.empty()) {
                    fastq_name_1 = optarg;
                    if (fastq_name_1.empty()) {
                        cerr << "error:[vg mpmap] Must provide FASTQ file with -f" << endl;
                        exit(1);
                    }
                }
                else if (fastq_name_2.empty()) {
                    fastq_name_2 = optarg;
                    if (fastq_name_2.empty()) {
                        cerr << "error:[vg mpmap] Must provide FASTQ file with -f" << endl;
                        exit(1);
                    }
                }
                else {
                    cerr << "error:[vg mpmap] Cannot specify more than two FASTQ files" << endl;
                    exit(1);
                }
                break;
                
            case 'G':
                gam_file_name = optarg;
                if (gam_file_name.empty()) {
                    cerr << "error:[vg mpmap] Must provide GAM file with -G." << endl;
                    exit(1);
                }
                break;
                
            case 'i':
                interleaved_input = true;
                break;
                
            case 'e':
                same_strand = true;
                break;
                
            case 'S':
                single_path_alignment_mode = true;
                break;
                
            case 's':
                snarls_name = optarg;
                if (snarls_name.empty()) {
                    cerr << "error:[vg mpmap] Must provide snarl file with -s." << endl;
                    exit(1);
                }
                break;
                
            case 'U':
                snarl_cut_size = atoi(optarg);
                break;
                
            case 'a':
                num_alt_alns = atoi(optarg);
                break;
                
            case 'n':
                unstranded_clustering = true;
                break;
                
            case 'b':
                frag_length_sample_size = atoi(optarg);
                break;
                
            case 'I':
                frag_length_mean = atof(optarg);
                break;
                
            case 'D':
                frag_length_stddev = atof(optarg);
                break;
                
            case 'B':
                auto_calibrate_mismapping_detection = false;
                break;
                
            case 'v':
            {
                int mapq_arg = atoi(optarg);
                if (mapq_arg == 0) {
                    mapq_method = None;
                }
                else if (mapq_arg == 1) {
                    mapq_method = Approx;
                }
                else if (mapq_arg == 2) {
                    mapq_method = Adaptive;
                }
                else if (mapq_arg == 3) {
                    mapq_method = Exact;
                }
                else {
                    cerr << "error:[vg mpmap] Unrecognized mapping quality (-v) option: " << mapq_arg << ". Choose from {0, 1, 2}." << endl;
                    exit(1);
                }
            }
                break;
                
            case 'Q':
                max_mapq = atoi(optarg);
                break;
                
            case 'p':
                band_padding = atoi(optarg);
                break;
                
            case 'u':
                max_map_attempts = atoi(optarg);
                break;
                
            case 'M':
                max_num_mappings = atoi(optarg);
                break;
                
            case 'r':
                reseed_length = atoi(optarg);
                break;
                
            case 'W':
                reseed_diff = atof(optarg);
                break;
                
            case 'k':
                min_mem_length = atoi(optarg);
                break;
                
            case 'K':
                min_clustering_mem_length = atoi(optarg);
                break;
                
            case 'c':
                hit_max = atoi(optarg);
                break;
                
            case 'd':
                max_dist_error = atoi(optarg);
                break;
                
            case 'w':
                likelihood_approx_exp = atof(optarg);
                break;
                
            case 'C':
                cluster_ratio = atof(optarg);
                break;
                
            case 'R':
                suboptimal_path_exponent = atof(optarg);
                break;
                
            case 'q':
                match_score = atoi(optarg);
                break;
                
            case 'z':
                mismatch_score = atoi(optarg);
                break;
                
            case 'o':
                gap_open_score = atoi(optarg);
                break;
                
            case 'y':
                gap_extension_score = atoi(optarg);
                break;
                
            case 'm':
                strip_full_length_bonus = true;
                break;
                
            case 'L':
                full_length_bonus = atoi(optarg);
                break;
                
            case 'A':
                qual_adjusted = false;
                break;
                
            case 't':
            {
                int num_threads = atoi(optarg);
                if (num_threads <= 0) {
                    cerr << "error:[vg mpmap] Thread count (-t) set to " << num_threads << ", must set to a positive integer." << endl;
                    exit(1);
                }
                omp_set_num_threads(num_threads);
            }
                break;
                
            case 'Z':
                buffer_size = atoi(optarg);
                break;
                
            case 'h':
            case '?':
            default:
                help_mpmap(argv);
                exit(1);
                break;
        }
    }
    
    // check for valid parameters
    
    if (std::isnan(frag_length_mean) != std::isnan(frag_length_stddev)) {
        cerr << "error:[vg mpmap] Cannot specify only one of fragment length mean (-I) and standard deviation (-D)." << endl;
        exit(1);
    }
    
    if (!std::isnan(frag_length_mean) && frag_length_mean < 0) {
        cerr << "error:[vg mpmap] Fragment length mean (-I) must be nonnegative." << endl;
        exit(1);
    }
    
    if (!std::isnan(frag_length_stddev) && frag_length_stddev < 0) {
        cerr << "error:[vg mpmap] Fragment length standard deviation (-D) must be nonnegative." << endl;
        exit(1);
    }
    
    if (interleaved_input && !fastq_name_2.empty()) {
        cerr << "error:[vg mpmap] Cannot designate both interleaved paired ends (-i) and separate paired end file (-f)." << endl;
        exit(1);
    }
    
    if (!fastq_name_1.empty() && !gam_file_name.empty()) {
        cerr << "error:[vg mpmap] Cannot designate both FASTQ input (-f) and GAM input (-G) in same run." << endl;
        exit(1);
    }
    
    if (fastq_name_1.empty() && gam_file_name.empty()) {
        cerr << "error:[vg mpmap] Must designate reads to map from either FASTQ (-f) or GAM (-G) file." << endl;
        exit(1);
    }
    
    if (!interleaved_input && fastq_name_2.empty() && same_strand) {
        cerr << "warning:[vg mpmap] Ignoring same strand parameter (-d) because no paired end input provided." << endl;
    }
    
    if (num_alt_alns <= 0) {
        cerr << "error:[vg mpmap] Number of alternate snarl paths (-a) set to " << num_alt_alns << ", must set to a positive integer." << endl;
        exit(1);
    }
    
    if (frag_length_sample_size <= 0) {
        cerr << "error:[vg mpmap] Fragment length distribution sample size (-b) set to " << frag_length_sample_size << ", must set to a positive integer." << endl;
        exit(1);
    }
    
    if (snarl_cut_size < 0) {
        cerr << "error:[vg mpmap] Max snarl cut size (-U) set to " << snarl_cut_size << ", must set to a positive integer or 0 for no maximum." << endl;
        exit(1);
    }
    
    if (max_mapq <= 0 && mapq_method != None) {
        cerr << "error:[vg mpmap] Maximum mapping quality (-Q) set to " << max_mapq << ", must set to a positive integer." << endl;
        exit(1);
    }
    
    if (band_padding < 0) {
        cerr << "error:[vg mpmap] Band padding (-p) set to " << band_padding << ", must set to a nonnegative integer." << endl;
        exit(1);
    }
    
    if (max_map_attempts < 0) {
        cerr << "error:[vg mpmap] Maximum number of mapping attempts (-u) set to " << max_map_attempts << ", must set to a positive integer or 0 for no maximum." << endl;
        exit(1);
    }
    
    if (max_num_mappings > max_map_attempts && max_map_attempts != 0) {
        cerr << "warning:[vg mpmap] Reporting up to " << max_num_mappings << " mappings, but only computing up to " << max_map_attempts << " mappings." << endl;
    }
    
    if (max_num_mappings <= 0) {
        cerr << "error:[vg mpmap] Maximum number of mappings per read (-M) set to " << max_num_mappings << ", must set to a positive integer." << endl;
        exit(1);
    }
    
    if (reseed_length < 0) {
        cerr << "error:[vg mpmap] Reseeding length (-r) set to " << reseed_length << ", must set to a positive integer or 0 for no reseeding." << endl;
        exit(1);
    }
    
    if ((reseed_diff <= 0 || reseed_diff >= 1.0) && reseed_length != 0) {
        cerr << "error:[vg mpmap] Reseeding length difference (-W) set to " << reseed_diff << ", must set to a number between 0.0 and 1.0." << endl;
        exit(1);
    }
    
    if (reseed_exp < 0 && reseed_length != 0 && use_adaptive_reseed) {
        cerr << "error:[vg mpmap] Reseeding exponent set to " << reseed_exp << ",  must set to a nonnegative number." << endl;
        exit(1);
    }
    
    if (hit_max < 0) {
        cerr << "error:[vg mpmap] MEM hit max (-c) set to " << hit_max << ", must set to a positive integer or 0 for no maximum." << endl;
        exit(1);
    }
    
    if (max_dist_error < 0) {
        cerr << "error:[vg mpmap] Maximum distance approximation error (-d) set to " << max_dist_error << ", must set to a nonnegative integer." << endl;
        exit(1);
    }
    
    if (likelihood_approx_exp < 1.0) {
        cerr << "error:[vg mpmap] Likelihood approximation exponent (-w) set to " << likelihood_approx_exp << ", must set to at least 1.0." << endl;
        exit(1);
    }
    
    if (cluster_ratio < 0.0 || cluster_ratio >= 1.0) {
        cerr << "error:[vg mpmap] Cluster drop ratio (-C) set to " << cluster_ratio << ", must set to a number between 0.0 and 1.0." << endl;
        exit(1);
    }
    
    if (suboptimal_path_exponent < 1.0) {
        cerr << "error:[vg mpmap] Suboptimal path likelihood root (-R) set to " << suboptimal_path_exponent << ", must set to at least 1.0." << endl;
        exit(1);
    }
    
    if (min_mem_length <= 0) {
        cerr << "error:[vg mpmap] Minimum MEM length (-k) set to " << min_mem_length << ", must set to a positive integer." << endl;
        exit(1);
    }
    
    if (match_score > std::numeric_limits<int8_t>::max() || mismatch_score > std::numeric_limits<int8_t>::max()
        || gap_open_score > std::numeric_limits<int8_t>::max() || gap_extension_score > std::numeric_limits<int8_t>::max()
        || full_length_bonus > std::numeric_limits<int8_t>::max() || match_score < 0 || mismatch_score < 0
        || gap_open_score < 0 || gap_extension_score < 0 || full_length_bonus < 0) {
        cerr << "error:[vg mpmap] All alignment scoring parameters (-qzoyL) must be between 0 and " << (int) std::numeric_limits<int8_t>::max() << endl;
        exit(1);
    }
    
    if (buffer_size <= 0) {
        cerr << "error:[vg mpmap] Buffer size (-Z) set to " << buffer_size << ", must set to a positive integer." << endl;
        exit(1);
    }
    
    // adjust parameters that produce irrelevant extra work in single path mode
    
    if (single_path_alignment_mode) {
        // TODO: I don't like having these constants floating around in two different places, but it's not very risky, just a warning
        if (!snarls_name.empty()) {
            cerr << "warning:[vg mpmap] Snarl file (-s) is ignored in single path mode (-S)." << endl;
        }
        if (num_alt_alns != 4) {
            cerr << "warning:[vg mpmap] Number of alternate alignments (-a) is ignored in single path mode (-S)." << endl;
        }
        if (snarl_cut_size != 5) {
            cerr << "warning:[vg mpmap] Snarl cut limit (-u) is ignored in single path mode (-S)." << endl;
        }
        snarls_name = "";
        num_alt_alns = 1;
        snarl_cut_size = 0;
    }
    
    // ensure required parameters are provided
    
    if (xg_name.empty()) {
        cerr << "error:[vg mpmap] Multipath mapping requires an XG index, must provide XG file" << endl;
        exit(1);
    }
    
    if (gcsa_name.empty()) {
        cerr << "error:[vg mpmap] Multipath mapping requires a GCSA2 index, must provide GCSA2 file" << endl;
        exit(1);
    }
    
    // create in-memory objects
    
    ifstream xg_stream(xg_name);
    if (!xg_stream) {
        cerr << "error:[vg mpmap] Cannot open XG file " << xg_name << endl;
        exit(1);
    }
    
    ifstream gcsa_stream(gcsa_name);
    if (!xg_stream) {
        cerr << "error:[vg mpmap] Cannot open GCSA2 file " << gcsa_name << endl;
        exit(1);
    }
    
    string lcp_name = gcsa_name + ".lcp";
    ifstream lcp_stream(lcp_name);
    if (!xg_stream) {
        cerr << "error:[vg mpmap] Cannot open LCP file " << lcp_name << endl;
        exit(1);
    }
    
    // Configure GCSA2 verbosity so it doesn't spit out loads of extra info
    gcsa::Verbosity::set(gcsa::Verbosity::SILENT);
    
    // Configure its temp directory to the system temp directory
    gcsa::TempFile::setDirectory(find_temp_dir());
    
    xg::XG xg_index(xg_stream);
    gcsa::GCSA gcsa_index;
    gcsa_index.load(gcsa_stream);
    gcsa::LCPArray lcp_array;
    lcp_array.load(lcp_stream);
    
    SnarlManager* snarl_manager = nullptr;
    if (!snarls_name.empty()) {
        ifstream snarl_stream(snarls_name);
        if (!snarl_stream) {
            cerr << "error:[vg mpmap] Cannot open Snarls file " << snarls_name << endl;
            exit(1);
        }
        snarl_manager = new SnarlManager(snarl_stream);
    }
        
    MultipathMapper multipath_mapper(&xg_index, &gcsa_index, &lcp_array, snarl_manager);
    
    // set alignment parameters
    multipath_mapper.set_alignment_scores(match_score, mismatch_score, gap_open_score, gap_extension_score, full_length_bonus);
    multipath_mapper.adjust_alignments_for_base_quality = qual_adjusted;
    multipath_mapper.strip_bonuses = strip_full_length_bonus;
    multipath_mapper.band_padding = band_padding;
    
    // set mem finding parameters
    multipath_mapper.hit_max = hit_max;
    multipath_mapper.mem_reseed_length = reseed_length;
    multipath_mapper.fast_reseed = true;
    multipath_mapper.fast_reseed_length_diff = reseed_diff;
    multipath_mapper.sub_mem_count_thinning = sub_mem_count_thinning;
    multipath_mapper.order_length_repeat_hit_max = order_length_repeat_hit_max;
    multipath_mapper.min_mem_length = min_mem_length;
    multipath_mapper.adaptive_reseed_diff = use_adaptive_reseed;
    multipath_mapper.adaptive_diff_exponent = reseed_exp;
    multipath_mapper.use_approx_sub_mem_count = false;
    if (min_clustering_mem_length) {
        multipath_mapper.min_clustering_mem_length = min_clustering_mem_length;
    }
    else {
        multipath_mapper.set_automatic_min_clustering_length();
    }
    
    // set mapping quality parameters
    multipath_mapper.mapping_quality_method = mapq_method;
    multipath_mapper.max_mapping_quality = max_mapq;
    
    // set pruning and clustering parameters
    multipath_mapper.max_expected_dist_approx_error = max_dist_error;
    multipath_mapper.mem_coverage_min_ratio = cluster_ratio;
    multipath_mapper.log_likelihood_approx_factor = likelihood_approx_exp;
    multipath_mapper.num_mapping_attempts = max_map_attempts ? max_map_attempts : numeric_limits<int>::max();
    multipath_mapper.unstranded_clustering = unstranded_clustering;
    
    // set multipath alignment topology parameters
    multipath_mapper.max_snarl_cut_size = snarl_cut_size;
    multipath_mapper.num_alt_alns = num_alt_alns;
    multipath_mapper.max_suboptimal_path_score_ratio = suboptimal_path_exponent;
    
    // if directed to, auto calibrate the mismapping detection to the graph
    if (auto_calibrate_mismapping_detection) {
        multipath_mapper.calibrate_mismapping_detection(num_calibration_simulations, calibration_read_length);
    }
    
    // set computational paramters
    int thread_count = get_thread_count();
    multipath_mapper.set_alignment_threads(thread_count);
    
    // are we doing paired ends?
    if (interleaved_input || !fastq_name_2.empty()) {
        // make sure buffer size is even (ensures that output will be interleaved)
        if (buffer_size % 2 == 1) {
            buffer_size++;
        }

        if (!std::isnan(frag_length_mean) && !std::isnan(frag_length_stddev)) {
            // Force a fragment length distribution
            multipath_mapper.force_fragment_length_distr(frag_length_mean, frag_length_stddev);
        }
        else {
            // choose the sample size and tail-fraction for estimating the fragment length distribution
            multipath_mapper.set_fragment_length_distr_params(frag_length_sample_size, frag_length_sample_size,
                                                              frag_length_robustness_fraction);
        }

    }
    
#ifdef record_read_run_times
    ofstream read_time_file(READ_TIME_FILE);
#endif
    
    // a buffer to hold read pairs that can't be unambiguously mapped before the fragment length distribution
    // is estimated
    // note: sufficient to have only one buffer because multithreading code enforces single threaded mode
    // during distribution estimation
    vector<pair<Alignment, Alignment>> ambiguous_pair_buffer;
    
    vector<vector<Alignment> > single_path_output_buffer(thread_count);
    vector<vector<MultipathAlignment> > multipath_output_buffer(thread_count);
    
    // write unpaired multipath alignments to stdout buffer
    auto output_multipath_alignments = [&](vector<MultipathAlignment>& mp_alns) {
        auto& output_buf = multipath_output_buffer[omp_get_thread_num()];
        
        // move all the alignments over to the output buffer
        for (MultipathAlignment& mp_aln : mp_alns) {
            output_buf.emplace_back(move(mp_aln));
        }
        
        stream::write_buffered(cout, output_buf, buffer_size);
    };
    
    // convert to unpaired single path alignments and write stdout buffer
    auto output_single_path_alignments = [&](vector<MultipathAlignment>& mp_alns) {
        auto& output_buf = single_path_output_buffer[omp_get_thread_num()];
        // add optimal alignments to the output buffer
        for (MultipathAlignment& mp_aln : mp_alns) {
            output_buf.emplace_back();
            optimal_alignment(mp_aln, output_buf.back());
            // compute the Alignment identity to make vg call happy
            output_buf.back().set_identity(identity(output_buf.back().path()));
        }
        
        stream::write_buffered(cout, output_buf, buffer_size);
    };
    
    // write paired multipath alignments to stdout buffer
    auto output_multipath_paired_alignments = [&](vector<pair<MultipathAlignment, MultipathAlignment>>& mp_aln_pairs) {
        auto& output_buf = multipath_output_buffer[omp_get_thread_num()];
        
        // move all the alignments over to the output buffer
        for (pair<MultipathAlignment, MultipathAlignment>& mp_aln_pair : mp_aln_pairs) {
            output_buf.emplace_back(move(mp_aln_pair.first));
            
            // switch second read back to the opposite strand if necessary
            if (same_strand) {
                output_buf.emplace_back(move(mp_aln_pair.second));
            }
            else {
                output_buf.emplace_back();
                rev_comp_multipath_alignment(mp_aln_pair.second,
                                             [&](vg::id_t node_id) { return xg_index.node_length(node_id); },
                                             output_buf.back());
            }
        }
        
        stream::write_buffered(cout, output_buf, buffer_size);
    };
    
    // convert to paired single path alignments and write stdout buffer
    auto output_single_path_paired_alignments = [&](vector<pair<MultipathAlignment, MultipathAlignment>>& mp_aln_pairs) {
        auto& output_buf = single_path_output_buffer[omp_get_thread_num()];
        
        // add optimal alignments to the output buffer
        for (pair<MultipathAlignment, MultipathAlignment>& mp_aln_pair : mp_aln_pairs) {
            
            output_buf.emplace_back();
            optimal_alignment(mp_aln_pair.first, output_buf.back());
            // compute the Alignment identity to make vg call happy
            output_buf.back().set_identity(identity(output_buf.back().path()));
            
            output_buf.emplace_back();
            optimal_alignment(mp_aln_pair.second, output_buf.back());
            // compute identity again
            output_buf.back().set_identity(identity(output_buf.back().path()));
            
            // switch second read back to the opposite strand if necessary
            if (!same_strand) {
                reverse_complement_alignment_in_place(&output_buf.back(),
                                                      [&](vg::id_t node_id) { return xg_index.node_length(node_id); });
            }
        }
        stream::write_buffered(cout, output_buf, buffer_size);
    };
    
    // do unpaired multipath alignment and write to buffer
    function<void(Alignment&)> do_unpaired_alignments = [&](Alignment& alignment) {
#ifdef record_read_run_times
        clock_t start = clock();
#endif
        vector<MultipathAlignment> mp_alns;
        multipath_mapper.multipath_map(alignment, mp_alns, max_num_mappings);
        if (single_path_alignment_mode) {
            output_single_path_alignments(mp_alns);
        }
        else {
            output_multipath_alignments(mp_alns);
        }
#ifdef record_read_run_times
        clock_t finish = clock();
#pragma omp critical
        read_time_file << alignment.name() << "\t" << double(finish - start) / CLOCKS_PER_SEC << endl;
#endif
    };
    
    // do paired multipath alignment and write to buffer
    function<void(Alignment&, Alignment&)> do_paired_alignments = [&](Alignment& alignment_1, Alignment& alignment_2) {
        // get reads on the same strand so that oriented distance estimation works correctly
        // but if we're clearing the ambiguous buffer we already RC'd these on the first pass
#ifdef record_read_run_times
        clock_t start = clock();
#endif
        if (!same_strand) {
            // remove the path so we won't try to RC it (the path may not refer to this graph)
            alignment_2.clear_path();
            reverse_complement_alignment_in_place(&alignment_2, [&](vg::id_t node_id) { return xg_index.node_length(node_id); });
        }
                
        vector<pair<MultipathAlignment, MultipathAlignment>> mp_aln_pairs;
        multipath_mapper.multipath_map_paired(alignment_1, alignment_2, mp_aln_pairs, ambiguous_pair_buffer, max_num_mappings);
        if (single_path_alignment_mode) {
            output_single_path_paired_alignments(mp_aln_pairs);
        }
        else {
            output_multipath_paired_alignments(mp_aln_pairs);
        }
#ifdef record_read_run_times
        clock_t finish = clock();
#pragma omp critical
        read_time_file << alignment_1.name() << "\t" << alignment_2.name() << "\t" << double(finish - start) / CLOCKS_PER_SEC << endl;
#endif
    };
    
    // for streaming paired input, don't spawn new tasks unless this evalutes to true
    function<bool(void)> multi_threaded_condition = [&](void) {
        return multipath_mapper.has_fixed_fragment_length_distr();
    };
    
    
    // FASTQ input
    if (!fastq_name_1.empty()) {
        if (interleaved_input) {
            fastq_paired_interleaved_for_each_parallel_after_wait(fastq_name_1, do_paired_alignments,
                                                                  multi_threaded_condition);
        }
        else if (fastq_name_2.empty()) {
            fastq_unpaired_for_each_parallel(fastq_name_1, do_unpaired_alignments);
        }
        else {
            fastq_paired_two_files_for_each_parallel_after_wait(fastq_name_1, fastq_name_2, do_paired_alignments,
                                                                multi_threaded_condition);
        }
    }
    
    // GAM input
    if (!gam_file_name.empty()) {
        function<void(istream&)> execute = [&](istream& gam_in) {
            if (!gam_in) {
                cerr << "error:[vg mpmap] Cannot open GAM file " << gam_file_name << endl;
                exit(1);
            }
            if (interleaved_input) {
                stream::for_each_interleaved_pair_parallel_after_wait(gam_in, do_paired_alignments,
                                                                      multi_threaded_condition);
            }
            else {
                stream::for_each_parallel(gam_in, do_unpaired_alignments);
            }
        };
        get_input_file(gam_file_name, execute);
    }

    // take care of any read pairs that we couldn't map unambiguously before the fragment length distribution
    // had been estimated
    if (!ambiguous_pair_buffer.empty()) {
        if (multipath_mapper.has_fixed_fragment_length_distr()) {
#pragma omp parallel for
            for (size_t i = 0; i < ambiguous_pair_buffer.size(); i++) {
                pair<Alignment, Alignment>& aln_pair = ambiguous_pair_buffer[i];
                // we reverse complemented the alignment on the first pass, so switch back so we don't break
                // the alignment functions expectations
                // TODO: slightly wasteful, inelegant
                if (!same_strand) {
                    reverse_complement_alignment_in_place(&aln_pair.second,
                                                          [&](vg::id_t node_id) { return xg_index.node_length(node_id); });
                }
                do_paired_alignments(aln_pair.first, aln_pair.second);
            }
        }
        else {
            cerr << "warning:[vg mpmap] Could not find " << frag_length_sample_size << " unambiguous read pair mappings to estimate fragment length ditribution. Mapping read pairs as independent single-ended reads. Consider decreasing sample size (-b)." << endl;
            
#pragma omp parallel for
            for (size_t i = 0; i < ambiguous_pair_buffer.size(); i++) {
                pair<Alignment, Alignment>& aln_pair = ambiguous_pair_buffer[i];
                // we reverse complemented the alignment on the first pass, so switch back so we don't break
                // the alignment function's expectations
                // TODO: slightly wasteful, inelegant
                if (!same_strand) {
                    reverse_complement_alignment_in_place(&aln_pair.second,
                                                          [&](vg::id_t node_id) { return xg_index.node_length(node_id); });
                }
                do_unpaired_alignments(aln_pair.first);
                do_unpaired_alignments(aln_pair.second);
            }
        }
    }
    
    // flush output buffers
    for (int i = 0; i < thread_count; i++) {
        vector<Alignment>& single_path_buffer = single_path_output_buffer[i];
        stream::write_buffered(cout, single_path_buffer, 0);
        
        vector<MultipathAlignment>& multipath_buffer = multipath_output_buffer[i];
        stream::write_buffered(cout, multipath_buffer, 0);
    }
    cout.flush();
    
#ifdef record_read_run_times
    read_time_file.close();
#endif
    
    //cerr << "MEM length filtering efficiency: " << ((double) OrientedDistanceClusterer::MEM_FILTER_COUNTER) / OrientedDistanceClusterer::MEM_TOTAL << " (" << OrientedDistanceClusterer::MEM_FILTER_COUNTER << "/" << OrientedDistanceClusterer::MEM_TOTAL << ")" << endl;
    //cerr << "MEM cluster filtering efficiency: " << ((double) OrientedDistanceClusterer::PRUNE_COUNTER) / OrientedDistanceClusterer::CLUSTER_TOTAL << " (" << OrientedDistanceClusterer::PRUNE_COUNTER << "/" << OrientedDistanceClusterer::CLUSTER_TOTAL << ")" << endl;
    //cerr << "subgraph filtering efficiency: " << ((double) MultipathMapper::PRUNE_COUNTER) / MultipathMapper::SUBGRAPH_TOTAL << " (" << MultipathMapper::PRUNE_COUNTER << "/" << MultipathMapper::SUBGRAPH_TOTAL << ")" << endl;
    
    delete snarl_manager;
    
    return 0;
}

// Register subcommand
static Subcommand vg_mpmap("mpmap", "multipath alignments of reads to a graph", main_mpmap);

<|MERGE_RESOLUTION|>--- conflicted
+++ resolved
@@ -130,13 +130,8 @@
     size_t num_calibration_simulations = 250;
     size_t calibration_read_length = 150;
     bool unstranded_clustering = false;
-<<<<<<< HEAD
-    size_t order_length_repeat_hit_max = 2048;
+    size_t order_length_repeat_hit_max = 3000;
     size_t sub_mem_count_thinning = 18;
-=======
-    size_t order_length_repeat_hit_max = 3000;
-    size_t sub_mem_count_thinning = 16;
->>>>>>> 4617e57b
     
     int c;
     optind = 2; // force optind past command positional argument
