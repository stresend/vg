/**
 * \file vectorized_banded_aligner.cpp
 *
 * Implements a the vectorized banded global aligner
 *
 */

#define init_BandedVectorMatrix_debug

#include "vectorized_banded_aligner.hpp"
#include<iostream>
using namespace std;

//namespace vg {
    /* Note on vector indexing:
     *    0 index reserved for a "buffer" vector, calls to vector_above with vec_idx < num_cols returns this index
     *    1->v indices are vectors that are filled during dynamic programming
     *    v+1 index is another "buffer" vector, call to vect_below on vec_idx > v-num_cols returns this index
     */ 
    bool BandedVectorMatrix::is_inside_band(int i, int j){
        return i >= first_diag+j && i < first_diag+j+num_diags;
    }

    int BandedVectorMatrix::vector_index(int i, int j){
        return index_within_vector(i-j-first_diag, j);
    }

    int BandedVectorMatrix::index_within_vector(int i, int j){
        return ((i+1)/8)*(num_cols+1)+j%num_cols+1;
    }

    pair<int, int> BandedVectorMatrix::coordinate(int vec_idx, int idx_within_vec){
        int matrix_j = vec_idx%num_cols;
        int matrix_i =  idx_within_vec +first_diag - 1 + matrix_j + 8*(vec_idx/num_cols);
        return pair<int, int>(matrix_i, matrix_j);
    }


    int BandedVectorMatrix::vector_above(int vec_idx){
        return max((int64_t)0, vec_idx - num_cols);
    }

    int BandedVectorMatrix::vector_below(int vec_idx){
        return min(num_cols+(num_cols+1)*((num_diags-1)/8)+1, vec_idx+num_cols+((vec_idx)/num_cols));
    }

    int BandedVectorMatrix::vector_diagonal(int vec_idx){
        return vec_idx -1;
    }

    int BandedVectorMatrix::get_band_size(){
        return num_cols+(num_cols+1)*((num_diags-1)/8)+1;
    }
    /* Notes on vector initialization:
     *    Here's an example of a banded graph turned vectors(let 1's be the buffer area, 0's be the dp region)
     * 0001111111        111111111111
     * 0000111111        111000000001
     * 0000011111        110000000001
     * 1000001111        100000000001
     * 1100000111        100000000001
     * 1110000011   ->   100000000001
     * 1111000001        100000000001
     * 1111100000        
     * 1111110000        
     * 1111111000
     * 
     * Notice: this implemetation adds a single row of buffer to the top of the vectorized band.
     * also notice that an extra buffer column is inserted before the first column 
     * As well as another buffer column at the end of the matrix, this column will act as the vectors below
     */
    void init_BandedVectorMatrix(BandedVectorMatrix& matrix, int64_t first_diag,
                                 int64_t num_diags, int64_t num_cols){
        matrix.num_cols = num_cols;
        matrix.first_diag = first_diag;
        matrix.num_diags = num_diags;

        void* banded_ad;
        if(posix_memalign(&banded_ad, 16, sizeof(SWVector)*matrix.get_band_size())){
            perror("posix_memalign fail for BandedVectorMatrix");
        }
        matrix.vectors = (SWVector*) banded_ad;

        short init_mask[8];
        _mm_store_si128((__m128i*)init_mask, _mm_setzero_si128());
        for(int idx = 0; idx < -first_diag +1 && idx < 8; idx++){
            init_mask[idx] = 1;
        }
# ifdef init_BandedVectorMatrix_debug
        cout << "init_mask before iterations: ";
        for(int i = 0; i < 8; i++){
            cout << init_mask[i] << " ";
        }
        cout << endl;
#endif

<<<<<<< HEAD
        // index zero is all buffer
        matrix.vectors[0].match = _mm_set1_epi16(1);
        matrix.vectors[0].insert_row = _mm_set1_epi16(1);
        matrix.vectors[0].insert_col = _mm_set1_epi16(1);
=======
namespace vg {

const size_t BandedVectorHeap::init_block_size = (1 << 20); // 1 MB

BandedVectorAligner* BandedVectorAligner::init() {
    
    BandedVectorHeap* heap = BandedVectorHeap::init();
    BandedVectorAligner* aligner = (BandedVectorAligner*) heap->irreversible_alloc(sizeof(BandedVectorAligner));
    aligner->heap = heap;
    return aligner;
}

void BandedVectorAligner::destroy() {
    heap->destroy();
}

BandedVectorHeap* BandedVectorHeap::init() {
    static_assert(init_block_size > sizeof(BandedVectorHeap), "heap must fit within the initial block");
    BandedVectorMemoryBlock* init_block = BandedVectorMemoryBlock::init(init_block_size);
    BandedVectorHeap* heap = (BandedVectorHeap*) init_block->irreversible_alloc(sizeof(BandedVectorHeap));
    heap->head = heap->curr = init_block;
    return heap;
}

void BandedVectorHeap::reset() {
    BandedVectorMemoryBlock* prev = nullptr;
    BandedVectorMemoryBlock* resetter = head;
    while (prev != curr) {
        resetter->reset();
        prev = resetter;
        resetter = resetter->next_block();
    }
    curr = head;
}

void* BandedVectorHeap::alloc(size_t _size) {
    curr = curr->find_space(_size);
    return curr->alloc(_size);
}

void* BandedVectorHeap::irreversible_alloc(size_t _size) {
    curr = curr->find_space(_size);
    return curr->irreversible_alloc(_size);
}


void BandedVectorHeap::destroy() {
    
    BandedVectorMemoryBlock* destroyer = head;
    while (destroyer) {
        BandedVectorMemoryBlock* next = destroyer->next_block();
        destroyer->destroy();
        destroyer = next;
    }
}

BandedVectorHeap::BandedVectorMemoryBlock* BandedVectorHeap::BandedVectorMemoryBlock::init(size_t _size) {
    
    // add room for the block itself
    size_t block_size = round_to_align(sizeof(BandedVectorMemoryBlock));
    _size = round_to_align(_size) + block_size;
    
    void* mem;
    int return_code = posix_memalign(&mem, sizeof(__m128i), _size);
    if (return_code) {
        cerr << "error: unable to posix_memalign " << _size << " bytes with alignment " << sizeof(__m128i) << endl;
        exit(1);
    }
    
    BandedVectorMemoryBlock* block = (BandedVectorMemoryBlock*) mem;
    
    // the pointer to be free'd
    block->block_begin = (uint8_t*) mem;
    // where the allocations can occur
    block->bottom = block->curr = block->block_begin + block_size;
    block->top = block->block_begin + _size;
    
    return block;
}


// from https://stackoverflow.com/questions/3407012/c-rounding-up-to-the-nearest-multiple-of-a-number
size_t BandedVectorHeap::BandedVectorMemoryBlock::round_to_align(size_t _size) {
    return (_size + sizeof(__m128i) - 1) & -sizeof(__m128i);
}

size_t BandedVectorHeap::BandedVectorMemoryBlock::remaining() const {
    return top - curr;
}

size_t BandedVectorHeap::BandedVectorMemoryBlock::size() const {
    return top - block_begin;
}

void* BandedVectorHeap::BandedVectorMemoryBlock::alloc(size_t _size) {
    _size = round_to_align(_size);
    void* ptr = curr;
    curr += _size;
    return ptr;
}

void* BandedVectorHeap::BandedVectorMemoryBlock::irreversible_alloc(size_t _size) {
    void* ptr = alloc(_size);
    bottom = curr;
    return ptr;
}

void BandedVectorHeap::BandedVectorMemoryBlock::reset() {
    curr = bottom;
}

BandedVectorHeap::BandedVectorMemoryBlock* BandedVectorHeap::BandedVectorMemoryBlock::find_space(size_t _size) {
    BandedVectorMemoryBlock* prev = nullptr;
    BandedVectorMemoryBlock* block = this;
    while (block && block->remaining() < _size) {
        prev = block;
        block = block->next_block();
    }
    if (!block) {
        block = init(max(_size, 2 * size()));
        prev->next = block;
    }
    return block;
}

BandedVectorHeap::BandedVectorMemoryBlock* BandedVectorHeap::BandedVectorMemoryBlock::next_block() {
    return next;
}

void BandedVectorHeap::BandedVectorMemoryBlock::destroy() {
    free(block_begin);
}


>>>>>>> 170bc6ef

        // initialize top left corner of rectangularized vector matrix
        for(int idx =1; idx < -first_diag + 1; idx++){
            matrix.vectors[idx].match = _mm_load_si128((__m128i*)init_mask);
            matrix.vectors[idx].insert_row = _mm_load_si128((__m128i*)init_mask);
            matrix.vectors[idx].insert_col = _mm_load_si128((__m128i*)init_mask);
            init_mask[-first_diag-idx+1] = 0;
#ifdef init_BandedVectorMatrix_debug
            cout << "init_mask during iteration " << idx << ": ";
            for(int i = 0; i < 8; i++){
                cout << init_mask[i] << " ";
            }
            cout << endl;
#endif
        }
        // initialize first row of vectors to init_mask
        for(int idx = -first_diag +1; idx < matrix.num_cols +1; idx++){
            matrix.vectors[idx].match = _mm_load_si128((__m128i*)init_mask);
            matrix.vectors[idx].insert_row = _mm_load_si128((__m128i*)init_mask);
            matrix.vectors[idx].insert_col = _mm_load_si128((__m128i*)init_mask);
        )
        // initialize all vectors as zeroes
        for(int idx = -first_diag; idx < matrix.get_band_size(); idx++){
            matrix.vectors[idx].match = _mm_setzero_si128();
            matrix.vectors[idx].insert_row = _mm_setzero_si128();
            matrix.vectors[idx].insert_col = _mm_setzero_si128();
        }
        // initialize all side vectors as buffer
        for(int idx = matrix.num_cols+2; idx < matrix.get_band_size(); idx += num_cols+1){
            matrix.vectors[idx].match = _mm_set1_epi16(1);
            matrix.vectors[idx].insert_row = _mm_set1_epi16(1);
            matrix.vectors[idx].insert_col = _mm_set1_epi16(1);
        }
    }
//}<|MERGE_RESOLUTION|>--- conflicted
+++ resolved
@@ -11,7 +11,7 @@
 #include<iostream>
 using namespace std;
 
-//namespace vg {
+namespace vg {
     /* Note on vector indexing:
      *    0 index reserved for a "buffer" vector, calls to vector_above with vec_idx < num_cols returns this index
      *    1->v indices are vectors that are filled during dynamic programming
@@ -93,147 +93,10 @@
         cout << endl;
 #endif
 
-<<<<<<< HEAD
         // index zero is all buffer
         matrix.vectors[0].match = _mm_set1_epi16(1);
         matrix.vectors[0].insert_row = _mm_set1_epi16(1);
         matrix.vectors[0].insert_col = _mm_set1_epi16(1);
-=======
-namespace vg {
-
-const size_t BandedVectorHeap::init_block_size = (1 << 20); // 1 MB
-
-BandedVectorAligner* BandedVectorAligner::init() {
-    
-    BandedVectorHeap* heap = BandedVectorHeap::init();
-    BandedVectorAligner* aligner = (BandedVectorAligner*) heap->irreversible_alloc(sizeof(BandedVectorAligner));
-    aligner->heap = heap;
-    return aligner;
-}
-
-void BandedVectorAligner::destroy() {
-    heap->destroy();
-}
-
-BandedVectorHeap* BandedVectorHeap::init() {
-    static_assert(init_block_size > sizeof(BandedVectorHeap), "heap must fit within the initial block");
-    BandedVectorMemoryBlock* init_block = BandedVectorMemoryBlock::init(init_block_size);
-    BandedVectorHeap* heap = (BandedVectorHeap*) init_block->irreversible_alloc(sizeof(BandedVectorHeap));
-    heap->head = heap->curr = init_block;
-    return heap;
-}
-
-void BandedVectorHeap::reset() {
-    BandedVectorMemoryBlock* prev = nullptr;
-    BandedVectorMemoryBlock* resetter = head;
-    while (prev != curr) {
-        resetter->reset();
-        prev = resetter;
-        resetter = resetter->next_block();
-    }
-    curr = head;
-}
-
-void* BandedVectorHeap::alloc(size_t _size) {
-    curr = curr->find_space(_size);
-    return curr->alloc(_size);
-}
-
-void* BandedVectorHeap::irreversible_alloc(size_t _size) {
-    curr = curr->find_space(_size);
-    return curr->irreversible_alloc(_size);
-}
-
-
-void BandedVectorHeap::destroy() {
-    
-    BandedVectorMemoryBlock* destroyer = head;
-    while (destroyer) {
-        BandedVectorMemoryBlock* next = destroyer->next_block();
-        destroyer->destroy();
-        destroyer = next;
-    }
-}
-
-BandedVectorHeap::BandedVectorMemoryBlock* BandedVectorHeap::BandedVectorMemoryBlock::init(size_t _size) {
-    
-    // add room for the block itself
-    size_t block_size = round_to_align(sizeof(BandedVectorMemoryBlock));
-    _size = round_to_align(_size) + block_size;
-    
-    void* mem;
-    int return_code = posix_memalign(&mem, sizeof(__m128i), _size);
-    if (return_code) {
-        cerr << "error: unable to posix_memalign " << _size << " bytes with alignment " << sizeof(__m128i) << endl;
-        exit(1);
-    }
-    
-    BandedVectorMemoryBlock* block = (BandedVectorMemoryBlock*) mem;
-    
-    // the pointer to be free'd
-    block->block_begin = (uint8_t*) mem;
-    // where the allocations can occur
-    block->bottom = block->curr = block->block_begin + block_size;
-    block->top = block->block_begin + _size;
-    
-    return block;
-}
-
-
-// from https://stackoverflow.com/questions/3407012/c-rounding-up-to-the-nearest-multiple-of-a-number
-size_t BandedVectorHeap::BandedVectorMemoryBlock::round_to_align(size_t _size) {
-    return (_size + sizeof(__m128i) - 1) & -sizeof(__m128i);
-}
-
-size_t BandedVectorHeap::BandedVectorMemoryBlock::remaining() const {
-    return top - curr;
-}
-
-size_t BandedVectorHeap::BandedVectorMemoryBlock::size() const {
-    return top - block_begin;
-}
-
-void* BandedVectorHeap::BandedVectorMemoryBlock::alloc(size_t _size) {
-    _size = round_to_align(_size);
-    void* ptr = curr;
-    curr += _size;
-    return ptr;
-}
-
-void* BandedVectorHeap::BandedVectorMemoryBlock::irreversible_alloc(size_t _size) {
-    void* ptr = alloc(_size);
-    bottom = curr;
-    return ptr;
-}
-
-void BandedVectorHeap::BandedVectorMemoryBlock::reset() {
-    curr = bottom;
-}
-
-BandedVectorHeap::BandedVectorMemoryBlock* BandedVectorHeap::BandedVectorMemoryBlock::find_space(size_t _size) {
-    BandedVectorMemoryBlock* prev = nullptr;
-    BandedVectorMemoryBlock* block = this;
-    while (block && block->remaining() < _size) {
-        prev = block;
-        block = block->next_block();
-    }
-    if (!block) {
-        block = init(max(_size, 2 * size()));
-        prev->next = block;
-    }
-    return block;
-}
-
-BandedVectorHeap::BandedVectorMemoryBlock* BandedVectorHeap::BandedVectorMemoryBlock::next_block() {
-    return next;
-}
-
-void BandedVectorHeap::BandedVectorMemoryBlock::destroy() {
-    free(block_begin);
-}
-
-
->>>>>>> 170bc6ef
 
         // initialize top left corner of rectangularized vector matrix
         for(int idx =1; idx < -first_diag + 1; idx++){
@@ -254,7 +117,7 @@
             matrix.vectors[idx].match = _mm_load_si128((__m128i*)init_mask);
             matrix.vectors[idx].insert_row = _mm_load_si128((__m128i*)init_mask);
             matrix.vectors[idx].insert_col = _mm_load_si128((__m128i*)init_mask);
-        )
+	}
         // initialize all vectors as zeroes
         for(int idx = -first_diag; idx < matrix.get_band_size(); idx++){
             matrix.vectors[idx].match = _mm_setzero_si128();
@@ -268,4 +131,135 @@
             matrix.vectors[idx].insert_col = _mm_set1_epi16(1);
         }
     }
-//}+
+const size_t BandedVectorHeap::init_block_size = (1 << 20); // 1 MB
+
+BandedVectorAligner* BandedVectorAligner::init() {
+    
+    BandedVectorHeap* heap = BandedVectorHeap::init();
+    BandedVectorAligner* aligner = (BandedVectorAligner*) heap->irreversible_alloc(sizeof(BandedVectorAligner));
+    aligner->heap = heap;
+    return aligner;
+}
+
+void BandedVectorAligner::destroy() {
+    heap->destroy();
+}
+
+BandedVectorHeap* BandedVectorHeap::init() {
+    static_assert(init_block_size > sizeof(BandedVectorHeap), "heap must fit within the initial block");
+    BandedVectorMemoryBlock* init_block = BandedVectorMemoryBlock::init(init_block_size);
+    BandedVectorHeap* heap = (BandedVectorHeap*) init_block->irreversible_alloc(sizeof(BandedVectorHeap));
+    heap->head = heap->curr = init_block;
+    return heap;
+}
+
+void BandedVectorHeap::reset() {
+    BandedVectorMemoryBlock* prev = nullptr;
+    BandedVectorMemoryBlock* resetter = head;
+    while (prev != curr) {
+        resetter->reset();
+        prev = resetter;
+        resetter = resetter->next_block();
+    }
+    curr = head;
+}
+
+void* BandedVectorHeap::alloc(size_t _size) {
+    curr = curr->find_space(_size);
+    return curr->alloc(_size);
+}
+
+void* BandedVectorHeap::irreversible_alloc(size_t _size) {
+    curr = curr->find_space(_size);
+    return curr->irreversible_alloc(_size);
+}
+
+
+void BandedVectorHeap::destroy() {
+    
+    BandedVectorMemoryBlock* destroyer = head;
+    while (destroyer) {
+        BandedVectorMemoryBlock* next = destroyer->next_block();
+        destroyer->destroy();
+        destroyer = next;
+    }
+}
+
+BandedVectorHeap::BandedVectorMemoryBlock* BandedVectorHeap::BandedVectorMemoryBlock::init(size_t _size) {
+    
+    // add room for the block itself
+    size_t block_size = round_to_align(sizeof(BandedVectorMemoryBlock));
+    _size = round_to_align(_size) + block_size;
+    
+    void* mem;
+    int return_code = posix_memalign(&mem, sizeof(__m128i), _size);
+    if (return_code) {
+        cerr << "error: unable to posix_memalign " << _size << " bytes with alignment " << sizeof(__m128i) << endl;
+        exit(1);
+    }
+    
+    BandedVectorMemoryBlock* block = (BandedVectorMemoryBlock*) mem;
+    
+    // the pointer to be free'd
+    block->block_begin = (uint8_t*) mem;
+    // where the allocations can occur
+    block->bottom = block->curr = block->block_begin + block_size;
+    block->top = block->block_begin + _size;
+    
+    return block;
+}
+
+
+// from https://stackoverflow.com/questions/3407012/c-rounding-up-to-the-nearest-multiple-of-a-number
+size_t BandedVectorHeap::BandedVectorMemoryBlock::round_to_align(size_t _size) {
+    return (_size + sizeof(__m128i) - 1) & -sizeof(__m128i);
+}
+
+size_t BandedVectorHeap::BandedVectorMemoryBlock::remaining() const {
+    return top - curr;
+}
+
+size_t BandedVectorHeap::BandedVectorMemoryBlock::size() const {
+    return top - block_begin;
+}
+
+void* BandedVectorHeap::BandedVectorMemoryBlock::alloc(size_t _size) {
+    _size = round_to_align(_size);
+    void* ptr = curr;
+    curr += _size;
+    return ptr;
+}
+
+void* BandedVectorHeap::BandedVectorMemoryBlock::irreversible_alloc(size_t _size) {
+    void* ptr = alloc(_size);
+    bottom = curr;
+    return ptr;
+}
+
+void BandedVectorHeap::BandedVectorMemoryBlock::reset() {
+    curr = bottom;
+}
+
+BandedVectorHeap::BandedVectorMemoryBlock* BandedVectorHeap::BandedVectorMemoryBlock::find_space(size_t _size) {
+    BandedVectorMemoryBlock* prev = nullptr;
+    BandedVectorMemoryBlock* block = this;
+    while (block && block->remaining() < _size) {
+        prev = block;
+        block = block->next_block();
+    }
+    if (!block) {
+        block = init(max(_size, 2 * size()));
+        prev->next = block;
+    }
+    return block;
+}
+
+BandedVectorHeap::BandedVectorMemoryBlock* BandedVectorHeap::BandedVectorMemoryBlock::next_block() {
+    return next;
+}
+
+void BandedVectorHeap::BandedVectorMemoryBlock::destroy() {
+    free(block_begin);
+}
+}