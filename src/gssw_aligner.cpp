#include "gssw_aligner.hpp"
#include "json2pb.h"

// log(10)
static const double quality_scale_factor = 10.0 / log(10.0);
static const double exp_overflow_limit = log(std::numeric_limits<double>::max());

using namespace vg;
using namespace std;

double add_log(double log_x, double log_y) {
    if (log_x > log_y) {
        return log_x + log(1.0 + exp(log_y - log_x));
    }
    else {
        return log_y + log(1.0 + exp(log_x - log_y));
    }
}

Aligner::~Aligner(void) {
    free(nt_table);
    free(score_matrix);
}

Aligner::Aligner(int32_t _match,
                 int32_t _mismatch,
                 int32_t _gap_open,
                 int32_t _gap_extension)
{
    match = _match;
    mismatch = _mismatch;
    gap_open = _gap_open;
    gap_extension = _gap_extension;
    
    // these are used when setting up the nodes
    nt_table = gssw_create_nt_table();
    score_matrix = gssw_create_score_matrix(match, mismatch);
    log_base = 0.0;
}


gssw_graph* Aligner::create_gssw_graph(Graph& g, bool add_pinning_node, gssw_node** gssw_pinned_node_out) {
    
    // add a dummy sink node if we're pinning
    gssw_graph* graph = gssw_graph_create(g.node_size() + add_pinning_node);
    unordered_map<int64_t, gssw_node*> nodes;
    
    for (int i = 0; i < g.node_size(); ++i) {
        Node* n = g.mutable_node(i);
        // switch any non-ATGCN characters from the node sequence to N
        auto cleaned_seq = nonATGCNtoN(n->sequence());
        gssw_node* node = (gssw_node*)gssw_node_create(n, n->id(),
                                                       cleaned_seq.c_str(),
                                                       nt_table,
                                                       score_matrix);
        nodes[n->id()] = node;
        gssw_graph_add_node(graph, node);
    }
    
    unordered_set<int64_t> non_sink_nodes;

    for (int i = 0; i < g.edge_size(); ++i) {
        // Convert all the edges
        Edge* e = g.mutable_edge(i);
        if(!e->from_start() && !e->to_end()) {
            // This is a normal end to start edge.
            gssw_nodes_add_edge(nodes[e->from()], nodes[e->to()]);
            non_sink_nodes.insert(e->from());
        } else if(e->from_start() && e->to_end()) {
            // This is a start to end edge, but isn't reversing and can be converted to a normal end to start edge.

            // Flip the start and end
            gssw_nodes_add_edge(nodes[e->to()], nodes[e->from()]);
            non_sink_nodes.insert(e->to());
        } else {
            // TODO: It's a reversing edge, which gssw doesn't support yet. What
            // we should really do is do a topological sort to break cycles, and
            // then flip everything at the lower-rank end of this edge around,
            // so we don't have to deal with its reversing-ness. But for now we
            // just die so we don't get nonsense into gssw.
#pragma omp critical
            {
                // We need the critical section so we don't throw uncaught
                // exceptions in multiple threads at once, leading to C++ trying
                // to run termiante in parallel. This doesn't make it safe, just
                // slightly safer.
                cerr << "Can't gssw over reversing edge " <<e->from() << (e->from_start() ? " start" : " end") << " -> "
                     << e->to() << (e->to_end() ? " end" : " start")  << endl;
                // TODO: there's no safe way to kill the program without a way
                // to signal the master to do it, via a shared variable in the
                // clause that made us parallel.
            }
            exit(1);
        }
    }
    
    if (add_pinning_node) {
        // create a dummy sink node for pinning
        gssw_node* pinned_node = gssw_node_create(nullptr, numeric_limits<uint32_t>::max(),
                                                  "N", nt_table, score_matrix);
        
        nodes[numeric_limits<uint32_t>::max()] = pinned_node;
        gssw_graph_add_node(graph, pinned_node);
        
        *gssw_pinned_node_out = pinned_node;
        

        
        // connect all sink nodes to the dummy node
        for (int i = 0; i < g.node_size(); i++) {
            if (!non_sink_nodes.count(g.node(i).id())) {
                gssw_nodes_add_edge(nodes[g.node(i).id()], nodes[numeric_limits<uint32_t>::max()]);
            }
        }
    }
    
    return graph;

}

void Aligner::align_internal(Alignment& alignment, vector<Alignment>* multi_alignments, Graph& g,
                             bool pinned, bool pin_left, int32_t max_alt_alns, int8_t full_length_bonus,
                             bool print_score_matrices) {

    // check input integrity
    if (pin_left && !pinned) {
        cerr << "error:[Aligner] cannot choose pinned end in non-pinned alignment" << endl;
        exit(EXIT_FAILURE);
    }
    if (multi_alignments && !pinned) {
        cerr << "error:[Aligner] multiple traceback is not implemented in local alignment, only pinned and global" << endl;
        exit(EXIT_FAILURE);
    }
    if (!multi_alignments && max_alt_alns != 1) {
        cerr << "error:[Aligner] cannot specify maximum number of alignments in single alignment" << endl;
        exit(EXIT_FAILURE);
    }
    
    
    // alignment pinning algorithm is based on pinning in bottom right corner, if pinning in top
    // left we need to reverse all the sequences first and translate the alignment back later
    
    // create reversed graph if necessary
    Graph reversed_graph;
    if (pin_left) {
        reverse_graph(g, reversed_graph);
    }

    // choose forward or reversed objects
    // note: have to make a copy of the sequence because we will modify it to add a pinning point
    Graph* align_graph = &g;
    string align_sequence = alignment.sequence();
    if (pinned) {
        if (pin_left) {
            align_graph = &reversed_graph;
            reverse(align_sequence.begin(), align_sequence.end());
        }
        
        // add dummy ending to align to dummy pinned node
        align_sequence += "N";
    }
    
    // convert into gssw graph and get dummy pinned node (if pinning)
    gssw_node* pinned_node = nullptr;
    gssw_graph* graph = create_gssw_graph(*align_graph, pinned, &pinned_node);
    
    // perform dynamic programming
    gssw_graph_fill_pinned(graph, align_sequence.c_str(),
                           nt_table, score_matrix,
                           gap_open, gap_extension, full_length_bonus, 15, 2);
    
    // traceback either from pinned position or optimal local alignment
    if (pinned) {
        // trace back pinned alignment
        gssw_graph_mapping** gms = gssw_graph_trace_back_pinned_multi (graph,
                                                                       pinned_node,
                                                                       max_alt_alns,
                                                                       align_sequence.c_str(),
                                                                       align_sequence.size(),
                                                                       nt_table,
                                                                       score_matrix,
                                                                       gap_open,
                                                                       gap_extension,
                                                                       full_length_bonus);
        
        if (pin_left) {
            // translate graph and mappings into original node space
            unreverse_graph(reversed_graph);
            for (int32_t i = 0; i < max_alt_alns; i++) {
                unreverse_graph_mapping(gms[i]);
            }
        }
        
        // convert optimal alignment and store it in the input Alignment object (in the multi alignment,
        // this will have been set to the first in the vector)
        if (gms[0]->score > 0) {
            // have a mapping, can just convert normally
            gssw_mapping_to_alignment(graph, gms[0], alignment, pinned, pin_left, print_score_matrices);
        }
        else if (g.node_size() > 0) {
            // gssw will not identify mappings with 0 score, infer location based on pinning
            
            Mapping* mapping = alignment.mutable_path()->add_mapping();
            mapping->set_rank(1);
            

            // locate at a beginning of an arbitrary source node or end of an arbitrary sink node as appropriate
            Position* position = mapping->mutable_position();
            if (pin_left) {
                position->set_node_id(g.node(0).id());
                position->set_offset(0);
            }
            else {
                position->set_node_id(g.node(g.node_size() - 1).id());
                position->set_offset(g.node(g.node_size() - 1).sequence().length());
            }
            
            // soft clip
            Edit* edit = mapping->add_edit();
            edit->set_to_length(alignment.sequence().length());
            edit->set_sequence(alignment.sequence());
        }
        
        if (multi_alignments) {
            // determine how many non-null alignments were returned
            int32_t num_non_null = max_alt_alns;
            for (int32_t i = 1; i < max_alt_alns; i++) {
                if (gms[i]->score <= 0) {
                    num_non_null = i;
                    break;
                }
            }
            
            // reserve to avoid illegal access errors that occur when the vector reallocates
            multi_alignments->reserve(num_non_null);
            
            // copy the primary alignment
            multi_alignments->emplace_back(alignment);
            
            // convert the alternate alignments and store them at the back of the vector (this will not
            // execute if we are doing single alignment)
            for (int32_t i = 1; i < num_non_null; i++) {
                gssw_graph_mapping* gm = gms[i];
                
                // make new alignment object
                multi_alignments->emplace_back();
                Alignment& next_alignment = multi_alignments->back();
                
                // copy over sequence information from the primary alignment
                next_alignment.set_sequence(alignment.sequence());
                next_alignment.set_quality(alignment.quality());
                
                // get path of the alternate alignment
                gssw_mapping_to_alignment(graph, gm, next_alignment, pinned, pin_left, print_score_matrices);
                
            }
            
        }
        
        for (int32_t i = 0; i < max_alt_alns; i++) {
            gssw_graph_mapping_destroy(gms[i]);
        }
        free(gms);
    }
    else {
        // trace back local alignment
        gssw_graph_mapping* gm = gssw_graph_trace_back (graph,
                                                        align_sequence.c_str(),
                                                        align_sequence.size(),
                                                        nt_table,
                                                        score_matrix,
                                                        gap_open,
                                                        gap_extension);
        
        gssw_mapping_to_alignment(graph, gm, alignment, pinned, pin_left, print_score_matrices);
        gssw_graph_mapping_destroy(gm);
    }
    
    //gssw_graph_print_score_matrices(graph, sequence.c_str(), sequence.size(), stderr);
    
    gssw_graph_destroy(graph);
}

void Aligner::align(Alignment& alignment, Graph& g, bool print_score_matrices) {
    
    align_internal(alignment, nullptr, g, false, false, 1, 0, print_score_matrices);
}

void Aligner::align_pinned(Alignment& alignment, Graph& g, bool pin_left, int8_t full_length_bonus) {
    
    align_internal(alignment, nullptr, g, true, pin_left, 1, full_length_bonus, false);
}

void Aligner::align_pinned_multi(Alignment& alignment, vector<Alignment>& alt_alignments, Graph& g,
                                 bool pin_left, int32_t max_alt_alns, int8_t full_length_bonus) {
    
    if (alt_alignments.size() != 0) {
        cerr << "error:[Aligner::align_pinned_multi] output vector must be empty for pinned multi-aligning" << endl;
        exit(EXIT_FAILURE);
    }
    
    align_internal(alignment, &alt_alignments, g, true, pin_left, max_alt_alns, full_length_bonus, false);
}

void Aligner::align_global_banded(Alignment& alignment, Graph& g,
                                  int32_t band_padding, bool permissive_banding) {
    
    BandedGlobalAligner<int16_t> band_graph = BandedGlobalAligner<int16_t>(alignment,
                                                                           g,
                                                                           band_padding,
                                                                           permissive_banding,
                                                                           false);
    
    band_graph.align(score_matrix, nt_table, gap_open, gap_extension);

}

void Aligner::align_global_banded_multi(Alignment& alignment, vector<Alignment>& alt_alignments, Graph& g,
                                        int32_t max_alt_alns, int32_t band_padding, bool permissive_banding) {
    
    BandedGlobalAligner<int16_t> band_graph = BandedGlobalAligner<int16_t>(alignment,
                                                                           g,
                                                                           alt_alignments,
                                                                           max_alt_alns,
                                                                           band_padding,
                                                                           permissive_banding,
                                                                           false);
    
    band_graph.align(score_matrix, nt_table, gap_open, gap_extension);
}

void Aligner::gssw_mapping_to_alignment(gssw_graph* graph,
                                        gssw_graph_mapping* gm,
                                        Alignment& alignment,
                                        bool pinned,
                                        bool pin_left,
                                        bool print_score_matrices) {
    alignment.clear_path();
    alignment.set_score(gm->score);
    alignment.set_query_position(0);
    Path* path = alignment.mutable_path();
    //alignment.set_cigar(graph_cigar(gm));

    gssw_graph_cigar* gc = &gm->cigar;
    gssw_node_cigar* ncs = gc->elements;
    //cerr << "gm->position " << gm->position << endl;
    string& to_seq = *alignment.mutable_sequence();
    //cerr << "-------------" << endl;

    if (print_score_matrices) {
        gssw_graph_print_score_matrices(graph, to_seq.c_str(), to_seq.size(), stderr);
        //cerr << alignment.DebugString() << endl;
    }
   
    int graph_cigar_length = gc->length;
    int graph_cigar_start = 0;
    
    // TODO: moving these inserts/deletions can create repeat pinned alignments for multialignments
    // and also artificially lower their score if we take a I/D to get rid of the N rather than an N match
    
    if (pinned) {
         // if the alignment is pinned the final mapping will be to the dummy node, so ignore it
        if (pin_left) {
            graph_cigar_start++;
        }
        else {
            graph_cigar_length--;
        }
        // need to detect insertions or deletions that have been recorded on the dummy node and move them onto real nodes
        if (pin_left) {
            gssw_cigar* dummy_node_cigar = ncs[0].cigar;
            
            // was the dummy node's "N" sequence deleted?
            if (dummy_node_cigar->elements[dummy_node_cigar->length - 1].type == 'D') {
                if (dummy_node_cigar->elements[0].type == 'I') {
                    // there is also insert, which must include the dummy N sequence, so remove one
                    dummy_node_cigar->elements[0].length--;
                }
                else {
                    // need to move the deletion to where the dummy N match occurred
                    bool deletion_swapped = false;
                    for (int i = graph_cigar_start; i < graph_cigar_length && !deletion_swapped; i++) {
                        gssw_cigar* cigar = ncs[i].cigar;
                        for (int j = 0; j < cigar->length && !deletion_swapped; j++) {
                            if (cigar->elements[j].type == 'N' || cigar->elements[j].type == 'I') {
                                // we found the dummy N match or insert
                                
                                if (j > 0) {
                                    // there is a deletion preceding it (asssertion below guarantees it's a deletion)
                                    
                                    // increase the length of the deletion
                                    cigar->elements[j - 1].length++;
                                    
                                    if (cigar->elements[j].length > 1) {
                                        // the N-match/insertion is in a run, decrease its length
                                        cigar->elements[j].length--;
                                    }
                                    else {
                                        // overwrite the N match/insertion and move all of the subsequent elements down one position
                                        for (int k = j + 1; k < cigar->length; k++) {
                                            cigar->elements[k - 1] = cigar->elements[k];
                                        }
                                        // adjust the length of the element array
                                        cigar->length--;
                                    }
                                }
                                else if (cigar->elements[j].length == 1 && cigar->elements[j].type == 'N') {
                                    // only one N match, can swap in the single deletion
                                    cigar->elements[j].type = 'D';
                                }
                                else if (cigar->elements[j].length == 1 && cigar->elements[j].type == 'I') {
                                    // one deletion and one insertion cancel each other out, remove this edit
                                    for (int k = j + 1; k < cigar->length; k++) {
                                        cigar->elements[k - 1] = cigar->elements[k];
                                    }
                                    // adjust the length of the element array
                                    cigar->length--;
                                }
                                else {
                                    // more than one N-match/insert, remove one and add the deletion onto the front
                                    cigar->elements[j].length--;
                                    gssw_cigar_push_front(cigar, 'D', 1);
                                }
                                
                                deletion_swapped = true;
                            }
                            else if (cigar->elements[j].type != 'D') {
                                cerr << "error:[Aligner] pinned alignment took a true match before the dummy pinning N-match" << endl;
                                assert(false);
                            }
                        }
                    }
                    
                    assert(deletion_swapped);
                }
            }
            
            // was there an insertion on the dummy node?
            if (dummy_node_cigar->elements[0].type == 'I') {
                // need to move the inserted sequence onto the next node
                if (graph_cigar_start < graph_cigar_length) {
                    // the graph is non-empty
                    gssw_cigar_push_front(ncs[graph_cigar_start].cigar, 'I', dummy_node_cigar->elements[0].length);
                }
            }
        }
        else {
            // repeat the whole routine except with indices reversed for right-pinning
            // TODO: is there a less repetitious way to do this?
            gssw_cigar* dummy_node_cigar = ncs[graph_cigar_length].cigar;
            
            // was the dummy node's "N" sequence deleted?
            if (dummy_node_cigar->elements[0].type == 'D') {
                if (dummy_node_cigar->elements[dummy_node_cigar->length - 1].type == 'I') {
                    // there is also insert, which must include the dummy N sequence, so remove one
                    dummy_node_cigar->elements[dummy_node_cigar->length - 1].length--;
                }
                else {
                    // need to move the deletion to where the dummy N match occurred
                    bool deletion_swapped = false;
                    for (int i = graph_cigar_length - 1; i >= graph_cigar_start && !deletion_swapped; i--) {
                        gssw_cigar* cigar = ncs[i].cigar;
                        for (int j = cigar->length - 1; j >= 0 && !deletion_swapped; j--) {
                            if (cigar->elements[j].type == 'N' || cigar->elements[j].type == 'I') {
                                // we found the dummy N match/insert
                                
                                if (j < cigar->length - 1) {
                                    // there is a deletion preceding this N match/insert (asssertion below guarantees it's a deletion)
                                    
                                    // increase the length of the deletion
                                    cigar->elements[j + 1].length++;
                                    
                                    if (cigar->elements[j].length > 1) {
                                        // the N-match/insert is in a run, decrease its length
                                        cigar->elements[j].length--;
                                    }
                                    else {
                                        // overwrite the N-match/insert and move all of the subsequent elements down one position
                                        for (int k = j + 1; k < cigar->length; k++) {
                                            cigar->elements[k - 1] = cigar->elements[k];
                                        }
                                        // adjust the length of the element array
                                        cigar->length--;
                                    }
                                }
                                else if (cigar->elements[j].length == 1 && cigar->elements[j].type == 'N') {
                                    // only one N match, can swap in the single deletion
                                    cigar->elements[j].type = 'D';
                                }
                                else if (cigar->elements[j].length == 1 && cigar->elements[j].type == 'I') {
                                    // one deletion and one insertion cancel each other out, remove this edit
                                    for (int k = j + 1; k < cigar->length; k++) {
                                        cigar->elements[k - 1] = cigar->elements[k];
                                    }
                                    // adjust the length of the element array
                                    cigar->length--;
                                }
                                else {
                                    // more than one N-match/insert, remove one and add the deletion onto the front
                                    cigar->elements[j].length--;
                                    gssw_cigar_push_back(cigar, 'D', 1);
                                }
                                
                                deletion_swapped = true;
                            }
                            else if (cigar->elements[j].type != 'D') {
                                cerr << "error:[Aligner] pinned alignment took a true match before the dummy N-match" << endl;
                                assert(false);
                            }
                        }
                    }
                    
                    assert(deletion_swapped);
                }
            }
            
            // was there an insertion on the dummy node?
            if (dummy_node_cigar->elements[dummy_node_cigar->length - 1].type == 'I') {
                // need to move the inserted sequence onto the next node
                if (graph_cigar_start < graph_cigar_length) {
                    // the graph is non-empty
                    gssw_cigar_push_back(ncs[graph_cigar_length - 1].cigar, 'I', dummy_node_cigar->elements[dummy_node_cigar->length - 1].length);
                }
            }
        }
    }
    
    int to_pos = 0;
    int from_pos = gm->position;
    
    for (int i = graph_cigar_start; i < graph_cigar_length; ++i) {
        // check that the current alignment has a non-zero length
        gssw_cigar* c = ncs[i].cigar;
        int l = c->length;
        if (l == 0) continue;
        gssw_cigar_element* e = c->elements;

        Node* from_node = (Node*) ncs[i].node->data;
        string& from_seq = *from_node->mutable_sequence();
        Mapping* mapping = path->add_mapping();
        
        if (i > graph_cigar_start){
             // reset for each node after the first
            from_pos = 0;
        }
        
        mapping->mutable_position()->set_node_id(ncs[i].node->id);
        mapping->mutable_position()->set_offset(from_pos);
        mapping->set_rank(path->mapping_size());

        //cerr << from_node->id() << ":" << endl;

        for (int j=0; j < l; ++j, ++e) {
            int32_t length = e->length;
            //cerr << e->length << e->type << endl;
            
            Edit* edit;
            switch (e->type) {
            case 'M':
            case 'X':
            case 'N': {
                // do the sequences match?
                // emit a stream of "SNPs" and matches
                int h = from_pos;
                int last_start = from_pos;
                int k = to_pos;
                for ( ; h < from_pos + length; ++h, ++k) {
                    //cerr << h << ":" << k << " " << from_seq[h] << " " << to_seq[k] << endl;
                    if (from_seq[h] != to_seq[k]) {
                        // emit the last "match" region
                        if (h - last_start > 0) {
                            edit = mapping->add_edit();
                            edit->set_from_length(h-last_start);
                            edit->set_to_length(h-last_start);
                        }
                        // set up the SNP
                        edit = mapping->add_edit();
                        edit->set_from_length(1);
                        edit->set_to_length(1);
                        edit->set_sequence(to_seq.substr(k,1));
                        last_start = h+1;
                    }
                }
                // handles the match at the end or the case of no SNP
                if (h - last_start > 0) {
                    edit = mapping->add_edit();
                    edit->set_from_length(h-last_start);
                    edit->set_to_length(h-last_start);
                }
                to_pos += length;
                from_pos += length;
            } break;
            case 'D':
                edit = mapping->add_edit();
                edit->set_from_length(length);
                edit->set_to_length(0);
                from_pos += length;
                break;
            case 'I':
                edit = mapping->add_edit();
                edit->set_from_length(0);
                edit->set_to_length(length);
                edit->set_sequence(to_seq.substr(to_pos, length));
                to_pos += length;
                break;
            case 'S':
                // note that soft clips and insertions are semantically equivalent
                // and can only be differentiated by their position in the read
                // with soft clips coming at the start or end
                edit = mapping->add_edit();
                edit->set_from_length(0);
                edit->set_to_length(length);
                edit->set_sequence(to_seq.substr(to_pos, length));
                to_pos += length;
                break;
            default:
                cerr << "error:[Aligner::gssw_mapping_to_alignment] "
                     << "unsupported cigar op type " << e->type << endl;
                exit(1);
                break;
                 
            }
        }
    }

    // compute and set identity
    alignment.set_identity(identity(alignment.path()));
}

void Aligner::reverse_graph(Graph& g, Graph& reversed_graph_out) {
    if (reversed_graph_out.node_size()) {
        cerr << "error:[Aligner::reverse_graph] output graph is not empty" << endl;
        exit(EXIT_FAILURE);
    }
    
    // add reversed nodes in reverse order (Graphs come in topologically sorted and gssw
    // depends on this fact)
    for (int64_t i = g.node_size() - 1; i >= 0; i--) {
        const Node& original_node = g.node(i);
        
        Node* reversed_node = reversed_graph_out.add_node();
        
        // reverse the sequence
        string* reversed_node_seq = reversed_node->mutable_sequence();
        reversed_node_seq->resize(original_node.sequence().length());
        reverse_copy(original_node.sequence().begin(), original_node.sequence().end(), reversed_node_seq->begin());
        
        // preserve ids for easier translation
        reversed_node->set_id(original_node.id());
    }
    
    // add reversed edges
    for (int64_t i = 0; i < g.edge_size(); i++) {
        const Edge& original_edge = g.edge(i);
        
        Edge* reversed_edge = reversed_graph_out.add_edge();
        
        // reverse edge orientation
        reversed_edge->set_from(original_edge.to());
        reversed_edge->set_to(original_edge.from());
        
        // we will swap the 5'/3' labels of the node ends after reversing the sequence so that
        // an edge leaving an end now enters a beginning and an edge entering a beginning now
        // leaves an end
        reversed_edge->set_from_start(original_edge.to_end());
        reversed_edge->set_to_end(original_edge.from_start());
    }

}

void Aligner::unreverse_graph(Graph& graph) {
    // this is only for getting correct reference-relative edits, so we can get away with only
    // reversing the sequences and not paying attention to the edges
    for (int64_t i = 0; i < graph.node_size(); i++) {
        Node* node = graph.mutable_node(i);
        string* node_seq = node->mutable_sequence();
        reverse(node_seq->begin(), node_seq->end());
    }
}

void Aligner::unreverse_graph_mapping(gssw_graph_mapping* gm) {
    
    gssw_graph_cigar* graph_cigar = &(gm->cigar);
    gssw_node_cigar* node_cigars = graph_cigar->elements;
    
    // reverse the order of the node cigars
    int32_t num_switching_nodes = graph_cigar->length / 2;
    int32_t last_idx = graph_cigar->length - 1;
    for (int32_t i = 0; i < num_switching_nodes; i++) {
        swap(node_cigars[i], node_cigars[last_idx - i]);
    }
    
    // reverse the actual cigar string for each node cigar
    for (int32_t i = 0; i < graph_cigar->length; i++) {
        gssw_cigar* node_cigar = node_cigars[i].cigar;
        gssw_cigar_element* elements = node_cigar->elements;
        
        int32_t num_switching_elements = node_cigar->length / 2;
        last_idx = node_cigar->length - 1;
        for (int32_t j = 0; j < num_switching_elements; j++) {
            swap(elements[j], elements[last_idx - j]);
        }
    }
    
    // compute the position in the first node
    if (graph_cigar->length > 0) {
        gssw_cigar_element* first_node_elements = node_cigars[0].cigar->elements;
        int32_t num_first_node_elements = node_cigars[0].cigar->length;
        uint32_t num_ref_aligned = 0; // the number of characters on the node sequence that are aligned
        for (int32_t i = 0; i < num_first_node_elements; i++) {
            switch (first_node_elements[i].type) {
                case 'M':
                case 'X':
                case 'N':
                case 'D':
                    num_ref_aligned += first_node_elements[i].length;
                    break;
                    
            }
        }
        gm->position = node_cigars[0].node->len - num_ref_aligned;
    }
    else {
        gm->position = 0;
    }
}

string Aligner::graph_cigar(gssw_graph_mapping* gm) {
    stringstream s;
    gssw_graph_cigar* gc = &gm->cigar;
    gssw_node_cigar* nc = gc->elements;
    int to_pos = 0;
    int from_pos = gm->position;
    //string& to_seq = *alignment.mutable_sequence();
    s << from_pos << '@';
    for (int i = 0; i < gc->length; ++i, ++nc) {
        if (i > 0) from_pos = 0; // reset for each node after the first
        Node* from_node = (Node*) nc->node->data;
        s << from_node->id() << ':';
        gssw_cigar* c = nc->cigar;
        int l = c->length;
        gssw_cigar_element* e = c->elements;
        for (int j=0; j < l; ++j, ++e) {
            s << e->length << e->type;
        }
        if (i + 1 < gc->length) {
            s << ",";
        }
    }
    return s.str();
}

void Aligner::init_mapping_quality(double gc_content) {
    log_base = gssw_dna_recover_log_base(match, mismatch, gc_content, 1e-12);
}

bool Aligner::is_mapping_quality_initialized() {
    return (log_base <= 0.0);
}

double Aligner::maximum_mapping_quality_exact(vector<double>& scaled_scores, size_t* max_idx_out) {
    size_t size = scaled_scores.size();
        
    // if necessary, assume a null alignment of 0.0 for comparison since this is local
    if (size == 1) {
        scaled_scores.push_back(0.0);
    }
    
    double max_score = scaled_scores[0];
    size_t max_idx = 0;
    for (size_t i = 1; i < size; i++) {
        if (scaled_scores[i] > max_score) {
            max_score = scaled_scores[i];
            max_idx = i;
        }
    }
    
    *max_idx_out = max_idx;
    
    if (max_score * size < exp_overflow_limit) {
        // no risk of double overflow, sum exp directly (half as many transcendental function evals)
        double numer = 0.0;
        for (size_t i = 0; i < size; i++) {
            if (i == max_idx) {
                continue;
            }
            numer += exp(scaled_scores[i]);
        }
        return -10.0 * log10(numer / (numer + exp(scaled_scores[max_idx])));
    }
    else {
        // work in log transformed valued to avoid risk of overflow
        double log_sum_exp = scaled_scores[0];
        for (size_t i = 1; i < size; i++) {
            log_sum_exp = add_log(log_sum_exp, scaled_scores[i]);
        }
        return -10.0 * log10(1.0 - exp(scaled_scores[max_idx] - log_sum_exp));
    }
}

// TODO: this algorithm has numerical problems that would be difficult to solve without increasing the
// time complexity: adding the probability of the maximum likelihood tends to erase the contribution
// of the other terms so that when you subtract them off you get scores of 0 or infinity

//vector<double> Aligner::all_mapping_qualities_exact(vector<double>& scaled_scores) {
//    
//    double max_score = *max_element(scaled_scores.begin(), scaled_scores.end());
//    size_t size = scaled_scores.size();
//    
//    vector<double> mapping_qualities(size);
//    
//    if (max_score * size < exp_overflow_limit) {
//        // no risk of double overflow, sum exp directly (half as many transcendental function evals)
//        vector<double> exp_scaled_scores(size);
//        for (size_t i = 0; i < size; i++) {
//            exp_scaled_scores[i] = exp(scaled_scores[i]);
//        }
//        double denom = std::accumulate(exp_scaled_scores.begin(), exp_scaled_scores.end(), 0.0);
//        for (size_t i = 0; i < size; i++) {
//            mapping_qualities[i] = -10.0 * log10((denom - exp_scaled_scores[i]) / denom);
//        }
//    }
//    else {
//        // work in log transformed valued to avoid risk of overflow
//        double log_sum_exp = scaled_scores[0];
//        for (size_t i = 1; i < size; i++) {
//            log_sum_exp = add_log(log_sum_exp, scaled_scores[i]);
//        }
//        for (size_t i = 0; i < size; i++) {
//            mapping_qualities[i] = -10.0 * log10(1.0 - exp(scaled_scores[i] - log_sum_exp));
//        }
//    }
//    return mapping_qualities;
//}

double Aligner::maximum_mapping_quality_approx(vector<double>& scaled_scores, size_t* max_idx_out) {
<<<<<<< HEAD
    
=======

>>>>>>> 72fa014d
    // if necessary, assume a null alignment of 0.0 for comparison since this is local
    if (scaled_scores.size() == 1) {
        scaled_scores.push_back(0.0);
    }

    double max_score = scaled_scores[0];
    size_t max_idx = 0;

    double next_score = -std::numeric_limits<double>::max();
    int32_t next_count = 0;
<<<<<<< HEAD
    
=======

>>>>>>> 72fa014d
    for (int32_t i = 1; i < scaled_scores.size(); i++) {
        double score = scaled_scores[i];
        if (score > max_score) {
            if (next_score == max_score) {
                next_count++;
            }
            else {
                next_score = max_score;
                next_count = 1;
            }
            max_score = score;
            max_idx = i;
        }
        else if (score > next_score) {
            next_score = score;
            next_count = 1;
        }
        else if (score == next_score) {
            next_count++;
        }
    }

    *max_idx_out = max_idx;

<<<<<<< HEAD
    return quality_scale_factor * (max_score - next_score - (next_count > 1 ? log(next_count) : 0.0));
=======
    return max(0.0, quality_scale_factor * (max_score - next_score - (next_count > 1 ? log(next_count) : 0.0)));

>>>>>>> 72fa014d
}

void Aligner::compute_mapping_quality(vector<Alignment>& alignments,
                                      int max_mapping_quality,
                                      bool fast_approximation,
                                      double cluster_mq,
                                      bool use_cluster_mq) {

    if (log_base <= 0.0) {
        cerr << "error:[Aligner] must call init_mapping_quality before computing mapping qualities" << endl;
        exit(EXIT_FAILURE);
    }
    
    size_t size = alignments.size();
    
    if (size == 0) {
        return;
    }

    vector<double> scaled_scores(size);
    for (size_t i = 0; i < size; i++) {
        scaled_scores[i] = log_base * alignments[i].score();
    }
    
    double mapping_quality;
    size_t max_idx;
    if (!fast_approximation) {
        mapping_quality = maximum_mapping_quality_exact(scaled_scores, &max_idx);
    }
    else {
        mapping_quality = maximum_mapping_quality_approx(scaled_scores, &max_idx);
    }

    if (mapping_quality > max_mapping_quality) {
        mapping_quality = max_mapping_quality;
    }

    if (use_cluster_mq) {
        mapping_quality = prob_to_phred(sqrt(phred_to_prob(cluster_mq + mapping_quality)));
    }

    alignments[max_idx].set_mapping_quality((int32_t) round(mapping_quality));
}

void Aligner::compute_paired_mapping_quality(pair<vector<Alignment>, vector<Alignment>>& alignment_pairs,
                                             int max_mapping_quality,
                                             bool fast_approximation,
                                             double cluster_mq,
                                             bool use_cluster_mq) {

    if (log_base <= 0.0) {
        cerr << "error:[Aligner] must call init_mapping_quality before computing mapping qualities" << endl;
        exit(EXIT_FAILURE);
    }
    
    size_t size = min(
        alignment_pairs.first.size(),
        alignment_pairs.second.size());
    
    if (size == 0) {
        return;
    }
    
    vector<double> scaled_scores(size);

    for (size_t i = 0; i < size; i++) {
        scaled_scores[i] = log_base * (alignment_pairs.first[i].score() + alignment_pairs.second[i].score());
    }
    
    size_t max_idx;
    double mapping_quality;
    if (!fast_approximation) {
        mapping_quality = maximum_mapping_quality_exact(scaled_scores, &max_idx);
    }
    else {
        mapping_quality = maximum_mapping_quality_approx(scaled_scores, &max_idx);
    }

    if (mapping_quality > max_mapping_quality) {
        mapping_quality = max_mapping_quality;
    }

    if (use_cluster_mq) {
        mapping_quality = prob_to_phred(sqrt(phred_to_prob(cluster_mq + mapping_quality)));
    }

    alignment_pairs.first[max_idx].set_mapping_quality((int32_t) round(mapping_quality));
    alignment_pairs.second[max_idx].set_mapping_quality((int32_t) round(mapping_quality));
}

int32_t Aligner::score_exact_match(const string& sequence) {
    return match * sequence.length();
}

double Aligner::score_to_unnormalized_likelihood_ln(double score) {
    // Log base needs to be set, or this can't work. It's set by default in
    // QualAdjAligner but needs to be set up manually in the normal Aligner.
    assert(log_base != 0);
    // Likelihood is proportional to e^(lambda * score), so ln is just the exponent.
    return log_base * score; 
}

QualAdjAligner::QualAdjAligner(int8_t _match,
                               int8_t _mismatch,
                               int8_t _gap_open,
                               int8_t _gap_extension,
                               int8_t _max_scaled_score,
                               uint8_t _max_qual_score,
                               double gc_content) : Aligner(_match, _mismatch, _gap_open, _gap_extension) {
    
    init_quality_adjusted_scores(_max_scaled_score, _max_qual_score, gc_content);
}

void QualAdjAligner::init_quality_adjusted_scores(int8_t _max_scaled_score,
                                                  uint8_t _max_qual_score,
                                                  double gc_content) {
    max_qual_score = _max_qual_score;
    scaled_gap_open = gap_open;
    scaled_gap_extension = gap_extension;
    
    adjusted_score_matrix = gssw_dna_scaled_adjusted_qual_matrix(_max_scaled_score, max_qual_score, &scaled_gap_open,
                                                                 &scaled_gap_extension, match, mismatch,
                                                                 gc_content, 1e-12);
    init_mapping_quality(gc_content);
}

void QualAdjAligner::init_mapping_quality(double gc_content) {
    log_base = gssw_dna_recover_log_base(match, mismatch, gc_content, 1e-12);
    // adjust to scaled matrix (a bit hacky but correct)
    log_base /= (scaled_gap_open / gap_open);
}

QualAdjAligner::~QualAdjAligner(void) {
    free(adjusted_score_matrix);
}

void QualAdjAligner::align_internal(Alignment& alignment, vector<Alignment>* multi_alignments, Graph& g,
                                    bool pinned, bool pin_left, int32_t max_alt_alns, int8_t full_length_bonus,
                                    bool print_score_matrices) {
    
    // check input integrity
    if (pin_left && !pinned) {
        cerr << "error:[Aligner] cannot choose pinned end in non-pinned alignment" << endl;
        exit(EXIT_FAILURE);
    }
    if (multi_alignments && !pinned) {
        cerr << "error:[Aligner] multiple traceback is not implemented in local alignment, only pinned and global" << endl;
        exit(EXIT_FAILURE);
    }
    if (!multi_alignments && max_alt_alns != 1) {
        cerr << "error:[Aligner] cannot specify maximum number of alignments in single alignment" << endl;
        exit(EXIT_FAILURE);
    }
    
    // scale up the full length bonus
    full_length_bonus *= (scaled_gap_open / gap_open);
    
    // alignment pinning algorithm is based on pinning in bottom right corner, if pinning in top
    // left we need to reverse all the sequences first and translate the alignment back later
    
    // create reversed graph if necessary
    Graph reversed_graph;
    if (pin_left) {
        reverse_graph(g, reversed_graph);
    }
    
    // choose forward or reversed objects
    // note: have to make copies of the strings because we will modify them to add a pinning point
    Graph* align_graph = &g;
    string align_sequence = alignment.sequence();
    string align_quality = alignment.quality();
    if (pin_left) {
        align_graph = &reversed_graph;
        reverse(align_sequence.begin(), align_sequence.end());
        reverse(align_quality.begin(), align_quality.end());
    }
    
    if (pinned) {
        if (pin_left) {
            align_graph = &reversed_graph;
        }
        
        // add dummy ending to align to dummy pinned node
        align_sequence += "N";
        align_quality += (char) 0;
    }
    
    if (align_quality.length() != align_sequence.length()) {
        cerr << "error:[Aligner] sequence and quality strings different lengths, cannot perform base quality adjusted alignment" << endl;
        exit(EXIT_FAILURE);
    }
    
    // convert into gssw graph and get dummy pinned node (if pinning)
    gssw_node* pinned_node = nullptr;
    gssw_graph* graph = create_gssw_graph(*align_graph, pinned, &pinned_node);
    
    // perform dynamic programming
    gssw_graph_fill_pinned_qual_adj(graph, align_sequence.c_str(), align_quality.c_str(),
                                    nt_table, adjusted_score_matrix,
                                    scaled_gap_open, scaled_gap_extension, full_length_bonus, 15, 2);
    
    // traceback either from pinned position or optimal local alignment
    if (pinned) {
        // trace back pinned alignment
        gssw_graph_mapping** gms = gssw_graph_trace_back_pinned_qual_adj_multi (graph,
                                                                                pinned_node,
                                                                                max_alt_alns,
                                                                                align_sequence.c_str(),
                                                                                align_quality.c_str(),
                                                                                align_sequence.size(),
                                                                                nt_table,
                                                                                adjusted_score_matrix,
                                                                                scaled_gap_open,
                                                                                scaled_gap_extension,
                                                                                full_length_bonus);
        
        if (pin_left) {
            // translate graph and mappings into original node space
            unreverse_graph(reversed_graph);
            for (int32_t i = 0; i < max_alt_alns; i++) {
                unreverse_graph_mapping(gms[i]);
            }
        }
        
        // convert optimal alignment and store it in the input Alignment object (in the multi alignment,
        // this will have been set to the first in the vector)
        if (gms[0]->score > 0) {
            // have a mapping, can just convert normally
            gssw_mapping_to_alignment(graph, gms[0], alignment, pinned, pin_left, print_score_matrices);
        }
        else if (g.node_size() > 0) {
            // gssw will not identify mappings with 0 score, infer location based on pinning
            
            Mapping* mapping = alignment.mutable_path()->add_mapping();
            mapping->set_rank(1);
            
            // locate at a beginning of a source node or end of a sink node as appropriate
            Position* position = mapping->mutable_position();
            if (pin_left) {
                position->set_node_id(g.node(0).id());
                position->set_offset(0);
            }
            else {
                position->set_node_id(g.node(g.node_size() - 1).id());
                position->set_offset(g.node(g.node_size() - 1).sequence().length());
            }
            
            // soft clip
            Edit* edit = mapping->add_edit();
            edit->set_to_length(alignment.sequence().length());
            edit->set_sequence(alignment.sequence());
        }
        
        
        if (multi_alignments) {
            // determine how many non-null alignments were returned
            int32_t num_non_null = max_alt_alns;
            for (int32_t i = 1; i < max_alt_alns; i++) {
                if (gms[i]->score <= 0) {
                    num_non_null = i;
                    break;
                }
            }
            
            // reserve to avoid illegal access errors that occur when the vector reallocates
            multi_alignments->reserve(num_non_null);
            
            // copy the primary alignment
            multi_alignments->emplace_back(alignment);
            
            // convert the alternate alignments and store them at the back of the vector (this will not
            // execute if we are doing single alignment)
            for (int32_t i = 1; i < num_non_null; i++) {
                gssw_graph_mapping* gm = gms[i];
                
                // make new alignment object
                multi_alignments->emplace_back();
                Alignment& next_alignment = multi_alignments->back();
                
                // copy over sequence information from the primary alignment
                next_alignment.set_sequence(alignment.sequence());
                next_alignment.set_quality(alignment.quality());
                
                // get path of the alternate alignment
                gssw_mapping_to_alignment(graph, gm, next_alignment, pinned, pin_left, print_score_matrices);
                
            }
        }
        
        for (int32_t i = 0; i < max_alt_alns; i++) {
            gssw_graph_mapping_destroy(gms[i]);
        }
        free(gms);
    }
    else {
        // trace back local alignment
        gssw_graph_mapping* gm = gssw_graph_trace_back_qual_adj (graph,
                                                                 align_sequence.c_str(),
                                                                 align_quality.c_str(),
                                                                 align_sequence.size(),
                                                                 nt_table,
                                                                 adjusted_score_matrix,
                                                                 scaled_gap_open,
                                                                 scaled_gap_extension);
        
        gssw_mapping_to_alignment(graph, gm, alignment, pinned, pin_left, print_score_matrices);
        gssw_graph_mapping_destroy(gm);
    }
    
    //gssw_graph_print_score_matrices(graph, sequence.c_str(), sequence.size(), stderr);
    
    gssw_graph_destroy(graph);
    
}

void QualAdjAligner::align(Alignment& alignment, Graph& g, bool print_score_matrices) {
    
    align_internal(alignment, nullptr, g, false, false, 1, 0, print_score_matrices);
}

void QualAdjAligner::align_pinned(Alignment& alignment, Graph& g, bool pin_left, int8_t full_length_bonus) {

    align_internal(alignment, nullptr, g, true, pin_left, 1, full_length_bonus, false);

}

void QualAdjAligner::align_pinned_multi(Alignment& alignment, vector<Alignment>& alt_alignments, Graph& g,
                                        bool pin_left, int32_t max_alt_alns, int8_t full_length_bonus) {
    align_internal(alignment, &alt_alignments, g, true, pin_left, max_alt_alns, full_length_bonus, false);
}

void QualAdjAligner::align_global_banded(Alignment& alignment, Graph& g,
                                  int32_t band_padding, bool permissive_banding) {
    
    BandedGlobalAligner<int16_t> band_graph = BandedGlobalAligner<int16_t>(alignment,
                                                                           g,
                                                                           band_padding,
                                                                           permissive_banding,
                                                                           true);
    
    band_graph.align(adjusted_score_matrix, nt_table, scaled_gap_open, scaled_gap_extension);
    
}

void QualAdjAligner::align_global_banded_multi(Alignment& alignment, vector<Alignment>& alt_alignments, Graph& g,
                                               int32_t max_alt_alns, int32_t band_padding, bool permissive_banding) {
    
    BandedGlobalAligner<int16_t> band_graph = BandedGlobalAligner<int16_t>(alignment,
                                                                           g,
                                                                           alt_alignments,
                                                                           max_alt_alns,
                                                                           band_padding,
                                                                           permissive_banding,
                                                                           true);
    
    band_graph.align(adjusted_score_matrix, nt_table, scaled_gap_open, scaled_gap_extension);
    
}

int32_t QualAdjAligner::score_exact_match(const string& sequence, const string& base_quality) {
    int32_t score = 0;
    for (int32_t i = 0; i < sequence.length(); i++) {
        // index 5 x 5 score matrices (ACGTN)
        // always have match so that row and column index are same and can combine algebraically
        score += adjusted_score_matrix[25 * base_quality[i] + 6 * nt_table[sequence[i]]];
    }
    return score;
}<|MERGE_RESOLUTION|>--- conflicted
+++ resolved
@@ -834,11 +834,7 @@
 //}
 
 double Aligner::maximum_mapping_quality_approx(vector<double>& scaled_scores, size_t* max_idx_out) {
-<<<<<<< HEAD
-    
-=======
-
->>>>>>> 72fa014d
+
     // if necessary, assume a null alignment of 0.0 for comparison since this is local
     if (scaled_scores.size() == 1) {
         scaled_scores.push_back(0.0);
@@ -849,11 +845,7 @@
 
     double next_score = -std::numeric_limits<double>::max();
     int32_t next_count = 0;
-<<<<<<< HEAD
-    
-=======
-
->>>>>>> 72fa014d
+
     for (int32_t i = 1; i < scaled_scores.size(); i++) {
         double score = scaled_scores[i];
         if (score > max_score) {
@@ -878,12 +870,7 @@
 
     *max_idx_out = max_idx;
 
-<<<<<<< HEAD
-    return quality_scale_factor * (max_score - next_score - (next_count > 1 ? log(next_count) : 0.0));
-=======
     return max(0.0, quality_scale_factor * (max_score - next_score - (next_count > 1 ? log(next_count) : 0.0)));
-
->>>>>>> 72fa014d
 }
 
 void Aligner::compute_mapping_quality(vector<Alignment>& alignments,
