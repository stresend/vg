--- conflicted
+++ resolved
@@ -1395,52 +1395,6 @@
                     }
                     break;
                 }
-<<<<<<< HEAD
-
-
-                if (!variant_acceptable) {
-                    // Skip variants that have symbolic alleles or other nonsense we can't parse.
-                    variant_source.handle_buffer();
-                    variant_source.fill_buffer();
-                } else if (!chunk_variants.empty() && chunk_end > vvar->position) {
-                    // If the chunk is nonempty and this variant overlaps what's in there, put it in too and try the next.
-                    // TODO: this is a lot like the clumping code...
-
-                    // Add it in
-                    chunk_variants.push_back(*(vvar));
-                    // Expand out how big the chunk needs to be, so we can get other overlapping variants.
-
-                    chunk_end = max(chunk_end, chunk_variants.back().position + chunk_variants.back().ref.size() );
-
-                    // Try the next variant
-                    variant_source.handle_buffer();
-                    variant_source.fill_buffer();
-
-                } else if(chunk_variants.size() < vars_per_chunk && vvar->position < chunk_start + bases_per_chunk) {
-                    // Otherwise if this variant is close enough and the chunk isn't too big yet, put it in and try the next.
-
-                    // TODO: unify with above code?
-
-                    // Add it in
-                    chunk_variants.push_back(*(vvar));
-                    // Expand out how big the chunk needs to be, so we can get other overlapping variants.
-                    chunk_end = max(chunk_end, chunk_variants.back().position + chunk_variants.back().ref.size());
-
-                    // Try the next variant
-                    variant_source.handle_buffer();
-                    variant_source.fill_buffer();
-
-                } else {
-                    // This variant shouldn't go in this chunk.
-
-                    // Finish the chunk to a point before the next variant, before the
-                    // end of the reference, before the max chunk size, and after the
-                    // last variant the chunk contains.
-                    chunk_end = max(chunk_end,
-                            min((size_t ) vvar->position,
-                                min((size_t) reference_end,
-                                    (size_t) (chunk_start + bases_per_chunk))));
-=======
             }
             if (!variant_acceptable) {
                 // Skip variants that have symbolic alleles or other nonsense we can't parse.
@@ -1449,7 +1403,6 @@
             } else if (!chunk_variants.empty() && chunk_end > vvar->position) {
                 // If the chunk is nonempty and this variant overlaps what's in there, put it in too and try the next.
                 // TODO: this is a lot like the clumping code...
->>>>>>> 8cff6da8
 
                 // Add it in
                 chunk_variants.push_back(*(vvar));
