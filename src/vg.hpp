#ifndef VG_H

#define VG_H

#include <vector>
#include <set>
#include <string>
#include <deque>
#include <list>
#include <array>
#include <omp.h>
#include <unistd.h>
#include <limits.h>
#include <algorithm>
#include <random>

#include "gssw.h"
#include "gcsa.h"
#include "lcp.h"
#include "gssw_aligner.hpp"
#include "ssw_aligner.hpp"
#include "region.hpp"
#include "path.hpp"
#include "utility.hpp"
#include "alignment.hpp"

#include "vg.pb.h"
#include "hash_map.hpp"

#include "progress_bar.hpp"
#include "lru_cache.h"

#include "Variant.h"
#include "Fasta.h"

#include "swap_remove.hpp"

#include "pictographs.hpp"
#include "colors.hpp"

#include "types.hpp"
#include "gfakluge.hpp"

#include "globalDefs.hpp"
#include "Graph.hpp"
#include "helperDefs.hpp"

#include "bubbles.hpp"

#include "nodetraversal.hpp"
#include "nodeside.hpp"

// uncomment to enable verbose debugging to stderr
//#define debug

namespace vg {

// We create a struct that represents each kmer record we want to send to gcsa2
struct KmerPosition {
    string kmer;
    string pos;
    set<char> prev_chars;
    set<char> next_chars;
    set<string> next_positions;
};

}

namespace vg {

// Represents a sequence graph. Graphs consist of nodes, connected by edges.
// Graphs are bidirected and may be cyclic. Nodes carry forward-oriented
// sequences. Edges are directed, with a "from" and to" node, and are generally
// used to connect the end of the "from" node to the start of the "to" node.
// However, edges can connect to either the start or end of either node, in
// general, as long as they do not allow the same node to be visited twice along
// a path. Graphs have "head" and "tail" nodes, which are overall at the
// left/right of the graph, with nothing before/after them. Because otherwise
// identifying these nodes (i.e. classifying a terminal node as a head or a
// tail) would require a topological sort, we require that all head and tail
// nodes be in the same relative orientation. Head nodes must have edges only to
// their right sides, and tail nodes must have edges only to their left sides.
// There must be no possible path in the graph containing two head nodes or two
// tail nodes.
class VG {

public:

    // protobuf-based representation
    // NB: we can't subclass this safely, so it's best as a member
    Graph graph;

    // manages paths of the graph
    // initialized by setting paths._paths = graph.paths
    Paths paths;

    // name
    string name;

    // current id
    id_t current_id;
    // todo
    //id_t min_id;
    //id_t max_id;

    // nodes by id
    hash_map<id_t, Node*> node_by_id;

    // edges by sides of nodes they connect
    // Since duplicate edges are not permitted, two edges cannot connect the same pair of node sides.
    // Each edge is indexed here with the smaller NodeSide first. The actual node order is recorded in the Edge object.
    pair_hash_map<pair<NodeSide, NodeSide>, Edge*> edge_by_sides;

    // nodes by position in nodes repeated field
    // this is critical to allow fast deletion of nodes
    hash_map<Node*, int> node_index;

    // edges by position in edges repeated field
    // same as for nodes, this allows fast deletion
    hash_map<Edge*, int> edge_index;

    // edges indexed by nodes they connect
    // Stores the destinations and backward flags for edges attached to the starts of nodes (whether that node is "from" or "to").
    hash_map<id_t, vector<pair<id_t, bool>>> edges_on_start;
    // Stores the destinations and backward flags for edges attached to the ends of nodes (whether that node is "from" or "to").
    hash_map<id_t, vector<pair<id_t, bool>>> edges_on_end;

    // Set the edge indexes through this function. Picks up the sides being
    // connected by the edge automatically, and silently drops the edge if they
    // are already connected.
    void set_edge(Edge*);
    void print_edges(void);

    // access the edge indexes through these functions
    // Get nodes and backward flags following edges that attach to this node's start
    vector<pair<id_t, bool>>& edges_start(Node* node);
    vector<pair<id_t, bool>>& edges_start(id_t id);
    // Get nodes and backward flags following edges that attach to this node's end
    vector<pair<id_t, bool>>& edges_end(Node* node);
    vector<pair<id_t, bool>>& edges_end(id_t id);
    
    // properties of the graph
    size_t size(void); // number of nodes
    size_t length(void);

    // clear everything
    //void clear(void);

    // constructors

    // default
    VG(void);

    // construct from protobufs
    VG(istream& in, bool showp = false);

    // construct from an arbitrary source of Graph protobuf messages (which
    // populates the given Graph and returns a flag for whether it's valid).
    VG(function<bool(Graph&)>& get_next_graph, bool showp = false);

    // construct from sets of nodes and edges (e.g. subgraph of another graph)
    VG(set<Node*>& nodes, set<Edge*>& edges);

    // construct from VCF
    VG(vcflib::VariantCallFile& variantCallFile,
       FastaReference& reference,
       string& target,
       bool target_is_chrom,
       int vars_per_region,
       int max_node_size = 0,
       bool flat_input_vcf = false,
       bool load_phasing_paths = false,
       bool load_variant_alt_paths = false,
       bool showprog = false,
       set<string>* allowed_variants = nullptr);
       
    // Build the graph from a bunch of alleles, organized by position.
    void from_alleles(const map<long, vector<vcflib::VariantAllele> >& altp,
                      const map<pair<long, int>, vector<bool>>& visits,
                      size_t num_phasings,
                      const map<pair<long, int>, vector<pair<string, int>>>& variant_alts,
                      string& seq,
                      string& chrom);
    void vcf_records_to_alleles(vector<vcflib::Variant>& records,
                                map<long, vector<vcflib::VariantAllele> >& altp,
                                map<pair<long, int>, vector<bool>>* phase_visits,
                                map<pair<long, int>, vector<pair<string, int>>>* alt_allele_visits,
                                bool flat_input_vcf = false);
    void slice_alleles(map<long, vector<vcflib::VariantAllele> >& altp,
                       int start_pos,
                       int stop_pos,
                       int max_node_size);
    // chops up the nodes
    void dice_nodes(int max_node_size);
    // does the reverse --- combines nodes by removing edges where doing so has no effect on the graph labels
    void unchop(void);
    // the set of components that could be merged into single nodes without
    // changing the path space of the graph
    set<list<Node*>> simple_components(int min_size = 1);
    set<list<Node*>> simple_multinode_components(void);
    // strongly connected components of the graph
    set<set<id_t> > strongly_connected_components(void);
    // only multi-node components
    set<set<id_t> > multinode_strongly_connected_components(void);
    // true if the graph does not contain cycles
    bool is_acyclic(void);
    // removes all elements which are not in a strongly connected component
    void keep_multinode_strongly_connected_components(void);
    // does the specified node traversal self-loop?
    bool is_self_looping(NodeTraversal trav);
    // simple cycles following Johnson's elementary cycles algorithm
    set<list<NodeTraversal> > elementary_cycles(void);
    // concatenates the nodes into a new node with the same external linkage as the provided component
    Node* concat_nodes(const list<Node*>& nodes);
    // merge the nodes into a single node, preserving external linkages
    // use the sequence of the first node as the basis
    Node* merge_nodes(const list<Node*>& nodes);
    // uses unchop and sibling merging to simplify the graph into a normalized form
    void normalize(int max_iter = 1);
    // remove redundant overlaps
    void bluntify(void);
    // turn the graph into a dag by copying strongly connected components expand_scc_steps times
    // and translating the edges in the component to flow through the copies in one direction
    VG dagify(uint32_t expand_scc_steps,
              map<id_t, pair<id_t, bool> >& node_translation,
              size_t target_min_walk_length = 0,
              size_t component_length_max = 0);
    // generate a new graph that unrolls the current one using backtracking (caution: exponential in branching)
    VG backtracking_unroll(uint32_t max_length, uint32_t max_depth,
                           map<id_t, pair<id_t, bool> >& node_translation);
    // represents the whole graph up to max_length across an inversion on the forward strand
    VG unfold(uint32_t max_length,
              map<id_t, pair<id_t, bool> >& node_translation);
    // assume two node translations, the over is based on the under; merge them
    map<id_t, pair<id_t, bool> > overlay_node_translations(const map<id_t, pair<id_t, bool> >& over,
                                                           const map<id_t, pair<id_t, bool> >& under);
    // use our topological sort to quickly break cycles in the graph, return the edges which are removed
    // very non-optimal, but fast
    vector<Edge> break_cycles(void);
    // removes pieces of the graph which are not part of any path
    void remove_non_path(void);
    // converts edges that are both from_start and to_end to "regular" ones from end to start
    void flip_doubly_reversed_edges(void);

    void from_gfa(istream& in, bool showp = false);
    void from_turtle(string filename, string baseuri, bool showp = false);

    // default constructor, destructor
    ~VG(void);

    // copy constructor
    VG(const VG& other) {
        init();
        if (this != &other) {
            // cleanup
            clear_indexes();
            // assign
            graph = other.graph;
            paths = other.paths;
            // re-index
            rebuild_indexes();
        }
    }

    // move constructor
    VG(VG&& other) noexcept {
        init();
        graph = other.graph;
        paths = other.paths;
        other.graph.Clear();
        rebuild_indexes();
        // should copy over indexes
    }

    // copy assignment operator
    VG& operator=(const VG& other) {
        VG tmp(other);
        *this = std::move(tmp);
        return *this;
    }

    // move assignment operator
    VG& operator=(VG&& other) noexcept {
        std::swap(graph, other.graph);
        rebuild_indexes();
        return *this;
    }

    void build_indexes(void);
    void build_node_indexes(void);
    void build_edge_indexes(void);
    void index_paths(void);
    void clear_node_indexes(void);
    void clear_node_indexes_no_resize(void);
    void clear_edge_indexes(void);
    void clear_edge_indexes_no_resize(void);
    void clear_indexes(void);
    void clear_indexes_no_resize(void);
    void resize_indexes(void);
    void rebuild_indexes(void);
    void rebuild_edge_indexes(void);

    // literally merge protobufs
    void merge(Graph& g);
    void merge(VG& g);

    // clear the paths object (which indexes the graph.paths) and the graph paths themselves
    void clear_paths(void);
    // synchronizes in-memory indexes and protobuf graph
    void sync_paths(void);

    // merge protobufs after removing overlaps
    // good when there aren't many overlaps
    void merge_union(VG& g);
    // helper to merge_union
    void remove_duplicated_in(VG& g);
    // removes duplicated nodes and edges
    void remove_duplicates(void);

    // limit the local complexity of the graph, connecting pruned components to a head and tail node
    // depending on the direction which we come into the node when the edge_max is passed
    void prune_complex_paths(int length, int edge_max, Node* head_node, Node* tail_node);
    void prune_short_subgraphs(size_t min_size);

    // write to a stream in chunked graphs
    void serialize_to_ostream(ostream& out, id_t chunk_size = 1000);
    void serialize_to_file(const string& file_name, id_t chunk_size = 1000);

    // can we handle this with merge?
    //void concatenate(VG& g);

    id_t max_node_id(void);
    id_t min_node_id(void);
    // Squish the node IDs down into as small a space as possible. Fixes up paths itself.
    void compact_ids(void);
    // Add the given value to all node IDs. Preserves the paths.
    void increment_node_ids(id_t increment);
    // Subtract the given value from all the node IDs. Must not create a node with 0 or negative IDs. Invalidates the paths.
    void decrement_node_ids(id_t decrement);
    // Change the ID of the node with the first id to the second, new ID not
    // used by any node. Invalidates any paths containing the node, since they
    // are not updated.
    void swap_node_id(id_t node_id, id_t new_id);
    // Change the ID of the given node to the second, new ID not used by any
    // node. Invalidates the paths. Invalidates any paths containing the node,
    // since they are not updated.
    void swap_node_id(Node* node, id_t new_id);

    // Iteratively add when nodes and edges are novel. Good when there are very
    // many overlaps. TODO: If you are using this with warn on duplicates on,
    // and you know there shouldn't be any duplicates, maybe you should use
    // merge instead.
    
    // This version sorts paths on rank after adding in the path mappings from
    // the other graph.
    void extend(VG& g, bool warn_on_duplicates = false);
    // This version does not sort path mappings by rank. In order to preserve
    // paths, call paths.sort_by_mapping_rank() and paths.rebuild_mapping_aux()
    // after you are done adding in graphs to this graph.
    void extend(Graph& graph, bool warn_on_duplicates = false);

    // modify ids of the second graph to ensure we don't have conflicts
    // then attach tails of this graph to the heads of the other, and extend(g)
    void append(VG& g);

    // don't append or join the nodes in the graphs
    // just ensure that ids are unique, then apply extend
    void combine(VG& g);

    // edit the graph to include the path
    void include(const Path& path);

    // Edit the graph to include all the sequence and edges added by the given
    // paths. Can handle paths that visit nodes in any orientation.
    vector<Translation> edit(const vector<Path>& paths);

    // Find all the points at which a Path enters or leaves nodes in the graph. Adds
    // them to the given map by node ID of sets of bases in the node that will need
    // to become the starts of new nodes.
    void find_breakpoints(const Path& path, map<id_t, set<pos_t>>& breakpoints);
    // Take a map from node ID to a set of offsets at which new nodes should
    // start (which may include 0 and 1-past-the-end, which should be ignored),
    // break the specified nodes at those positions. Returns a map from old node
    // ID to a map from old node start position to new node pointer in the
    // graph. Note that the caller will have to crear and rebuild path rank
    // data.
    map<pos_t, Node*> ensure_breakpoints(const map<id_t, set<pos_t>>& breakpoints);

    // flips the breakpoints onto the forward strand
   // Given a path on nodes that may or may not exist, and a map from node ID
    map<id_t, set<pos_t>> forwardize_breakpoints(const map<id_t, set<pos_t>>& breakpoints);

    // Given a path on nodes that may or may not exist, and a map from node ID
    // in the path's node ID space to a table of offset and actual node, add in
    // all the new sequence and edges required by the path. The given path must
    // not contain adjacent perfect match edits in the same mapping (the removal
    // of which can be accomplished with the simplify() function).
    void add_nodes_and_edges(const Path& path,
                             const map<pos_t, Node*>& node_translation,
                             map<pair<pos_t, string>, Node*>& added_seqs,
                             map<Node*, Path>& added_nodes,
                             const map<id_t, size_t>& orig_node_sizes);

    // produces a graph Translation object from information about the editing process
    vector<Translation> make_translation(const map<pos_t, Node*>& node_translation,
                                         const map<Node*, Path>& added_nodes,
                                         const map<id_t, size_t>& orig_node_sizes);

    // Add in the given node, by value
    void add_node(const Node& node);
    void add_nodes(const vector<Node>& nodes);
    void add_edge(const Edge& edge);
    void add_edges(const vector<Edge>& edges);
    void add_edges(const vector<Edge*>& edges);
    void add_nodes(const set<Node*>& nodes);
    void add_edges(const set<Edge*>& edges);

    id_t node_count(void);
    id_t edge_count(void);
    id_t total_length_of_nodes(void);
    // returns the rank of the node in the protobuf array that backs the graph
    int node_rank(Node* node);
    int node_rank(id_t id);
    // Number of edges attached to the start of a node
    int start_degree(Node* node);
    // Number of edges attached to the end of a node
    int end_degree(Node* node);
    // Number of edges attached to the left side of a NodeTraversal
    int left_degree(NodeTraversal node);
    // Number of edges attached to the right side of a NodeTraversal
    int right_degree(NodeTraversal node);
    // Get the edges of the specified node, and add them to the given vector.
    // Guaranteed to add each edge only once per call.
    void edges_of_node(Node* node, vector<Edge*>& edges);
    vector<Edge*> edges_of(Node* node);
    vector<Edge*> edges_from(Node* node);
    vector<Edge*> edges_to(Node* node);
    // Get the edges of the specified set of nodes, and add them to the given set of edge pointers.
    void edges_of_nodes(set<Node*>& nodes, set<Edge*>& edges);

    // Sides on the other side of edges to this side of the node
    set<NodeSide> sides_to(NodeSide side);
    // Sides on the other side of edges from this side of the node
    set<NodeSide> sides_from(NodeSide side);
    // Sides from both sides of the node
    set<NodeSide> sides_from(id_t id);
    // Sides to both sides of the node
    set<NodeSide> sides_to(id_t id);
    // union of sides_to and sides_from
    set<NodeSide> sides_of(NodeSide side);
    // All sides connecting to this node
    set<pair<NodeSide, bool>> sides_context(id_t node_id);
    // Use sides_from an sides_to to determine if both nodes have the same context
    bool same_context(id_t id1, id_t id2);
    // determine if the node is an ancestor of this one by trying to find it in a given number of steps
    bool is_ancestor_prev(id_t node_id, id_t candidate_id);
    bool is_ancestor_prev(id_t node_id, id_t candidate_id, set<id_t>& seen, size_t steps = 64);
    // the same but in the other direction
    bool is_ancestor_next(id_t node_id, id_t candidate_id);
    bool is_ancestor_next(id_t node_id, id_t candidate_id, set<id_t>& seen, size_t steps = 64);
    // try to find a common ancestor by walking back up to steps from the first node
    id_t common_ancestor_prev(id_t id1, id_t id2, size_t steps = 64);
    // try to find a common ancestor by walking forward up to steps from the first node
    id_t common_ancestor_next(id_t id1, id_t id2, size_t steps = 64);
    // to-siblings are nodes which also have edges to them from the same nodes as this one
    set<NodeTraversal> siblings_to(const NodeTraversal& traversal);
    // from-siblings are nodes which also have edges to them from the same nodes as this one
    set<NodeTraversal> siblings_from(const NodeTraversal& traversal);
    // full to-siblings are nodes traversals which share exactly the same upstream NodeSides
    set<NodeTraversal> full_siblings_to(const NodeTraversal& trav);
    // full from-siblings are nodes traversals which share exactly the same downstream NodeSides
    set<NodeTraversal> full_siblings_from(const NodeTraversal& trav);
    // general siblings of
    set<Node*> siblings_of(Node* node);
    // removes easily-resolvable redundancy in the graph
    void simplify_siblings(void);
    // does so for all provided to-sibling sets
    void simplify_to_siblings(const set<set<NodeTraversal>>& to_sibs);
    // does so for all provided from-sibling sets
    void simplify_from_siblings(const set<set<NodeTraversal>>& from_sibs);
    // removes intransitive sibling sets, such as where (A, B, C) = S1 but C ∊ S2
    set<set<NodeTraversal>> transitive_sibling_sets(const set<set<NodeTraversal>>& sibs);
    // removes sibling sets which don't have identical orientation
    set<set<NodeTraversal>> identically_oriented_sibling_sets(const set<set<NodeTraversal>>& sibs);
    // determines of pos1 occurs directly before pos2
    bool adjacent(const Position& pos1, const Position& pos2);

    // use the VG class to generate ids
    Node* create_node(const string& seq, id_t id = 0);
    // find a particular node
    Node* get_node(id_t id);
    // Get the subgraph of a node and all the edges it is responsible for (i.e.
    // where it has the minimal ID) and add it into the given VG.
    void nonoverlapping_node_context_without_paths(Node* node, VG& g);
    void expand_context(VG& g, size_t steps, bool add_paths = true);
    // destroy the node at the given pointer. This pointer must point to a Node owned by the graph.
    void destroy_node(Node* node);
    // destroy the node with the given ID.
    void destroy_node(id_t id);
    bool has_node(id_t id);
    bool has_node(Node* node);
    bool has_node(const Node& node);
    Node* find_node_by_name_or_add_new(string name);
    void for_each_node(function<void(Node*)> lambda);
    void for_each_node_parallel(function<void(Node*)> lambda);
    // Go through all the nodes in the same connected component as the given node. Ignores relative orientation.
    void for_each_connected_node(Node* node, function<void(Node*)> lambda);
    void dfs(
        // called when node is first encountered
        const function<void(Node*)>& node_begin_fn,
        // called when node goes out of scope
        const function<void(Node*)>& node_end_fn,
        // called when an edge is encountered
        const function<void(Edge*)>& edge_fn,
        // called when an edge forms part of the DFS spanning tree
        const function<void(Edge*)>& tree_fn,
        // called when we meet an edge in the current tree component
        const function<void(Edge*)>& edge_curr_fn,
        // called when we meet an edge in an already-traversed tree component
        const function<void(Edge*)>& edge_cross_fn);
    // specialization of dfs for only handling nodes
    void dfs(const function<void(Node*)>& node_begin_fn,
             const function<void(Node*)>& node_end_fn);

    // is the graph empty?
    bool empty(void);

    // generates a digest of the serialized graph
    const string hash(void);

    // remove nodes with no sequence
    // these are created in some cases during the process of graph construction
    void remove_null_nodes(void);
    // remove a node but connect all of its predecessor and successor nodes with new edges
    void remove_node_forwarding_edges(Node* node);
    // remove null nodes but connect predecessors and successors, preserving structure
    void remove_null_nodes_forwarding_edges(void);
    // remove edges for which one of the nodes is not present
    void remove_orphan_edges(void);
    // removes edges representing an inversion and edges on the reverse complement
    void remove_inverting_edges(void);
    // true if the graph has inversions, false otherwise
    bool has_inverting_edges(void);

    // Keep paths in the given set of path names. Populates kept_names with the names of the paths it actually found to keep.
    // The paths specified may not overlap. Removes all nodes and edges not used by one of the specified paths.
    void keep_paths(set<string>& path_names, set<string>& kept_names);
    void keep_path(string& path_name);

    // path stats
    // starting from offset in the first node, how many edges do we cross?
    // path must be nonempty and longer than the given length. offset is
    // interpreted as relative to the first node in its on-path
    // orientation, and is inclusive.
    int path_edge_count(list<NodeTraversal>& path, int32_t offset, int path_length);
    // At what offset in its last node does the path starting at this offset in its first node end?
    // path must be nonempty and longer than the given length. offset is
    // interpreted as relative to the first node in its on-path
    // orientation, and is inclusive. Returned offset is remaining unused length
    // in the last node touched.
    int path_end_node_offset(list<NodeTraversal>& path, int32_t offset, int path_length);
    // converts the stored paths in this graph to alignments
    const vector<Alignment> paths_as_alignments(void);
    // return sequence string of path
    const string path_sequence(const Path& path);
    // return percent identity between two paths (# matches / (#matches + #mismatches))
    // note: uses ssw aligner, so will only work on small paths
    double path_identity(const Path& path1, const Path& path2);
    string trav_sequence(const NodeTraversal& trav);

<<<<<<< HEAD
    SB_Input vg_to_sb_input();
    vector<pair<id_t, id_t> > get_superbubbles(SB_Input sbi);
    vector<pair<id_t, id_t> > get_superbubbles();

    map<pair<id_t, id_t>, vector<id_t> > superbubbles(void);

    // Takes in a pathname and the nucleotide position
    // (e.g. from a vcf) and returns the node id which
    // contains that position.
    id_t get_node_at_nucleotide(string pathname, int nuc);

    // Takes in a VCF file
    // and returns a map [node] = vcflib::variant
    // Unfortunately this is specific to a given graph
    // and VCF.
    //
    // It will need to throw warnings if the node or variant
    // is not in the graph.
    //
    // This is useful for VCF masking:
    // if map.find(node) then mask variant
    //
    // It's also useful for calling known variants
    // for m in alignment.mappings:
    //    node = m.Pos.nodeID
    //    if node in node_to_vcf:
    //        return (alignment supports variant)
    //
    // It would be nice if this also supported edges (e.g.
    // for inversions/transversions/breakpoints?)
    // map<edge_id, variant> or map<pair<NodeID, NodeID>, variant>
    map<id_t, vcflib::Variant> get_node_id_to_variant(vcflib::VariantCallFile vfile);


=======
>>>>>>> 63cae589
    // edges
    // If the given edge cannot be created, returns null.
    // If the given edge already exists, returns the existing edge.
    Edge* create_edge(Node* from, Node* to, bool from_start = false, bool to_end = false);
    Edge* create_edge(id_t from, id_t to, bool from_start = false, bool to_end = false);
    // Makes a left-to-right edge from the left NodeTraversal to the right one, respecting orientations.
    Edge* create_edge(NodeTraversal left, NodeTraversal right);
    // Makes an edge connecting the given sides of nodes.
    Edge* create_edge(NodeSide side1, NodeSide side2);

    // This can take sides in any order
    Edge* get_edge(const NodeSide& side1, const NodeSide& side2);
    // This can take sides in any order
    Edge* get_edge(const pair<NodeSide, NodeSide>& sides);
    // This gets the edge connecting the given oriented nodes in the given order.
    Edge* get_edge(const NodeTraversal& left, const NodeTraversal& right);
    // destroy the edge at the given pointer. This pointer must point to an edge owned by the graph.
    void destroy_edge(Edge* edge);
    // destroy the edge between the given sides of nodes. These can be in either order.
    void destroy_edge(const NodeSide& side1, const NodeSide& side2);
    // This can take sides in any order
    void destroy_edge(const pair<NodeSide, NodeSide>& sides);
    // remove an edge from the node side indexes, so it doesn't show up when you
    // ask for the edges connected to the side of a node. Makes the edge
    // untraversable until the indexes are rebuilt.
    void unindex_edge_by_node_sides(const NodeSide& side1, const NodeSide& side2);
    void unindex_edge_by_node_sides(Edge* edge);
    // add an edge to the node side indexes. Doesn't touch the index of edges by
    // node pairs or the graph; those must be updated seperately.
    void index_edge_by_node_sides(Edge* edge);
    // Get the edge between the given node sides, which can be in either order.
    bool has_edge(const NodeSide& side1, const NodeSide& side2);
    // This can take sides in any order
    bool has_edge(const pair<NodeSide, NodeSide>& sides);
    bool has_edge(Edge* edge);
    bool has_edge(const Edge& edge);
    bool has_inverting_edge(Node* n);
    bool has_inverting_edge_from(Node* n);
    bool has_inverting_edge_to(Node* n);
    void for_each_edge(function<void(Edge*)> lambda);
    void for_each_edge_parallel(function<void(Edge*)> lambda);


    // Circularize a subgraph / path using the head / tail nodes.
    void circularize(id_t head, id_t tail);
    void circularize(vector<string> pathnames);
    // connect node -> nodes
    // Connects from the right side of the first to the left side of the second
    void connect_node_to_nodes(NodeTraversal node, vector<NodeTraversal>& nodes);
    // You can optionally use the start of the first node instead of the end
    void connect_node_to_nodes(Node* node, vector<Node*>& nodes, bool from_start = false);
    // connect nodes -> node
    // Connects from the right side of the first to the left side of the second
    void connect_nodes_to_node(vector<NodeTraversal>& nodes, NodeTraversal node);
    // You can optionally use the end of the second node instead of the start
    void connect_nodes_to_node(vector<Node*>& nodes, Node* node, bool to_end = false);

    // utilities
    // These only work on forward nodes.

    // Divide a node at a given internal position. Inserts the new nodes in the
    // correct paths, but can't update the ranks, so they need to be cleared and
    // re-calculated by the caller.
    void divide_node(Node* node, int pos, Node*& left, Node*& right);
    // This version works on a collection of internal positions, in linear time.
    void divide_node(Node* node, vector<int> positions, vector<Node*>& parts);
    // Divide a path at a position. Also invalidates stored rank information.
    void divide_path(map<long, id_t>& path, long pos, Node*& left, Node*& right);
    //void node_replace_prev(Node* node, Node* before, Node* after);
    //void node_replace_next(Node* node, Node* before, Node* after);

    void to_dot(ostream& out,
                vector<Alignment> alignments = {},
                bool show_paths = false,
                bool walk_paths = false,
                bool annotate_paths = false,
                bool show_mappings = false,
                bool simple_mode = false,
                bool invert_edge_ports = false,
                bool color_variants = false,
                bool superbubble_ranking = false,
                bool superbubble_labeling = false,
                int random_seed = 0);


    void to_dot(ostream& out, vector<Alignment> alignments = {}, bool show_paths = false, bool walk_paths = false,
                bool annotate_paths = false, bool show_mappings = false, bool invert_edge_ports = false, int random_seed = 0, bool color_variants = false);
   void to_gfa(ostream& out);
    void to_turtle(ostream& out, const string& rdf_base_uri, bool precompress);
    bool is_valid(bool check_nodes = true,
                  bool check_edges = true,
                  bool check_paths = true,
                  bool check_orphans = true);

    // topologically orders nodes
    // Makes sure that Nodes appear in the Protobuf Graph object in their topological sort order.
    void sort(void);
    // helper function, not really meant for external use
    void topological_sort(deque<NodeTraversal>& l);
    void swap_nodes(Node* a, Node* b);

    // Use a topological sort to order and orient the nodes, and then flip some
    // nodes around so that they are oriented the way they are in the sort.
    // Populates nodes_flipped with the ids of the nodes that have had their
    // orientations changed. TODO: update the paths that touch nodes that
    // flipped around
    void orient_nodes_forward(set<id_t>& nodes_flipped);

    // for each path assigns edits that describe a total match of the mapping to the node
    void force_path_match(void);
    // for each path, if a mapping has no edits then make it a perfect match against a node
    // (the same as force_path_match, but only for empty mappings)
    void fill_empty_path_mappings(void);

    // Align to the graph. The graph must be acyclic and contain only end-to-start edges.
    // Will modify the graph by re-ordering the nodes.
    
    // align without base quality adjusted scores
    Alignment align(const string& sequence,
                    Aligner& aligner,
                    size_t max_query_graph_ratio = 0,
                    bool print_score_matrices = false);
    Alignment align(const Alignment& alignment,
                    Aligner& aligner,
                    size_t max_query_graph_ratio = 0,
                    bool print_score_matrices = false);
    
    // align with default Aligner
    Alignment align(const Alignment& alignment,
                    size_t max_query_graph_ratio = 0,
                    bool print_score_matrices = false);
    Alignment align(const string& sequence,
                    size_t max_query_graph_ratio = 0,
                    bool print_score_matrices = false);
    
    // align with base quality adjusted scores
    Alignment align_qual_adjusted(const Alignment& alignment,
                                  QualAdjAligner& qual_adj_aligner,
                                  size_t max_query_graph_ratio = 0,
                                  bool print_score_matrices = false);
    Alignment align_qual_adjusted(const string& sequence,
                                  QualAdjAligner& qual_adj_aligner,
                                  size_t max_query_graph_ratio = 0,
                                  bool print_score_matrices = false);
    
    


    // returns all node-crossing paths with up to length across node boundaries
    // considers each node in forward orientation to produce the kpaths around it
    void for_each_kpath(int k, bool path_only, int edge_max,
                        function<void(NodeTraversal)> handle_prev_maxed,
                        function<void(NodeTraversal)> handle_next_maxed,
                        function<void(list<NodeTraversal>::iterator, list<NodeTraversal>&)> lambda);
    void for_each_kpath_parallel(int k, bool path_only, int edge_max,
                                 function<void(NodeTraversal)> handle_prev_maxed,
                                 function<void(NodeTraversal)> handle_next_maxed,
                                 function<void(list<NodeTraversal>::iterator, list<NodeTraversal>&)> lambda);
    void for_each_kpath(int k, bool path_only, int edge_max,
                        function<void(NodeTraversal)> handle_prev_maxed,
                        function<void(NodeTraversal)> handle_next_maxed,
                        function<void(size_t,Path&)> lambda);
    void for_each_kpath_parallel(int k, bool path_only, int edge_max,
                                 function<void(NodeTraversal)> handle_prev_maxed,
                                 function<void(NodeTraversal)> handle_next_maxed,
                                 function<void(size_t,Path&)> lambda);
    void for_each_kpath_of_node(Node* node, int k, bool path_only, int edge_max,
                                function<void(NodeTraversal)> handle_prev_maxed,
                                function<void(NodeTraversal)> handle_next_maxed,
                                function<void(list<NodeTraversal>::iterator, list<NodeTraversal>&)> lambda);
    void for_each_kpath_of_node(Node* n, int k, bool path_only, int edge_max,
                                function<void(NodeTraversal)> handle_prev_maxed,
                                function<void(NodeTraversal)> handle_next_maxed,
                                function<void(size_t,Path&)> lambda);

    void kpaths(set<list<NodeTraversal> >& paths, int length, bool path_only, int edge_max,
                function<void(NodeTraversal)> prev_maxed, function<void(NodeTraversal)> next_maxed);
    void kpaths(vector<Path>& paths, int length, bool path_only, int edge_max,
                function<void(NodeTraversal)> prev_maxed, function<void(NodeTraversal)> next_maxed);

    void kpaths_of_node(Node* node, set<list<NodeTraversal> >& paths,
                        int length, bool path_only, int edge_max,
                        function<void(NodeTraversal)> prev_maxed, function<void(NodeTraversal)> next_maxed);
    void kpaths_of_node(Node* node, vector<Path>& paths,
                        int length, bool path_only, int edge_max,
                        function<void(NodeTraversal)> prev_maxed, function<void(NodeTraversal)> next_maxed);
    void kpaths_of_node(id_t node_id, vector<Path>& paths, int length, bool path_only, int edge_max,
                        function<void(NodeTraversal)> prev_maxed, function<void(NodeTraversal)> next_maxed);
    // Given an oriented start node, a length in bp, a maximum number of edges
    // to cross, and a stack of nodes visited so far, fill in the set of paths
    // with all the paths starting at the oriented start node and going left off
    // its end no longer than the specified length, calling maxed_nodes on nodes
    // which can't be visited due to the edge-crossing limit. Produces paths
    // ending with the specified node. TODO: postfix should not be (potentially)
    // copied on every call.
    void prev_kpaths_from_node(NodeTraversal node, int length, bool path_only, int edge_max, bool edge_bounding,
                               list<NodeTraversal> postfix, set<list<NodeTraversal> >& walked_paths,
                               const vector<string>& followed_paths,
                               function<void(NodeTraversal)>& maxed_nodes);
    // Do the same as prec_kpaths_from_node, except going right, producing a path starting with the specified node.
    void next_kpaths_from_node(NodeTraversal node, int length, bool path_only, int edge_max, bool edge_bounding,
                               list<NodeTraversal> prefix, set<list<NodeTraversal> >& walked_paths,
                               const vector<string>& followed_paths,
                               function<void(NodeTraversal)>& maxed_nodes);

    void paths_between(Node* from, Node* to, vector<Path>& paths);
    void paths_between(id_t from, id_t to, vector<Path>& paths);
    void likelihoods(vector<Alignment>& alignments, vector<Path>& paths, vector<long double>& likelihoods);

    // traversal
    // Get the nodes attached to the left side of the given NodeTraversal, in their proper orientations.
    void nodes_prev(NodeTraversal n, vector<NodeTraversal>& nodes);
    vector<NodeTraversal> nodes_prev(NodeTraversal n);
    // (same but using set) traversals before this node on the same strand
    set<NodeTraversal> travs_to(NodeTraversal node);

    // Get the nodes attached to the right side of the given NodeTraversal, in their proper orientations.
    void nodes_next(NodeTraversal n, vector<NodeTraversal>& nodes);
    vector<NodeTraversal> nodes_next(NodeTraversal n);
    // (uses set) traversals after this node on the same strand
    set<NodeTraversal> travs_from(NodeTraversal node);

    // traversals before this node on the same strand
    set<NodeTraversal> travs_of(NodeTraversal node);

    // Count the nodes attached to the left side of the given NodeTraversal
    int node_count_prev(NodeTraversal n);
    // Count the nodes attached to the right side of the given NodeTraversal
    int node_count_next(NodeTraversal n);

    // paths
    Path create_path(const list<NodeTraversal>& nodes);
    Path create_path(const vector<NodeTraversal>& nodes);
    string path_string(const list<NodeTraversal>& nodes);
    // Assumes the path covers the entirety of any nodes visited. Handles backward nodes.
    string path_string(const Path& path);
    void expand_path(const list<NodeTraversal>& path, vector<NodeTraversal>& expanded);
    // Fill in the node_start map with the first index along the path at which each node appears.
    // Caller is responsible for dealing with orientations.
    void node_starts_in_path(const list<NodeTraversal>& path,
                             map<Node*, int>& node_start);
    // true if nodes share all paths and the mappings they share in these paths
    // are adjacent
    bool nodes_are_perfect_path_neighbors(id_t id1, id_t id2);
    // true if the mapping completely covers the node it maps to and is a perfect match
    bool mapping_is_total_match(const Mapping& m);
    // concatenate the mappings for a pair of nodes; handles multiple mappings per path
    map<string, vector<Mapping>> concat_mappings_for_node_pair(id_t id1, id_t id2);
    // for a list of nodes that we want to concatenate
    map<string, vector<Mapping>> concat_mappings_for_nodes(const list<Node*>& nodes);
    // helper function
    map<string, map<int, Mapping>>
        concat_mapping_groups(map<string, map<int, Mapping>>& r1,
                              map<string, map<int, Mapping>>& r2);

    // These versions handle paths in which nodes can be traversed multiple
    // times. Unfortunately since we're throwing non-const iterators around, we
    // can't take the input path as const.
    void expand_path(list<NodeTraversal>& path, vector<list<NodeTraversal>::iterator>& expanded);
    // To get the starts out of the map this produces, you need to dereference
    // the iterator and then get the address of the NodeTraversal (stored in the
    // list) that you are talking about.
    void node_starts_in_path(list<NodeTraversal>& path,
                             map<NodeTraversal*, int>& node_start);

    // kmers
    void for_each_kmer_parallel(int kmer_size,
                                bool path_only,
                                int edge_max,
                                function<void(string&, list<NodeTraversal>::iterator, int, list<NodeTraversal>&, VG&)> lambda,
                                int stride = 1,
                                bool allow_dups = false,
                                bool allow_negatives = false);
    void for_each_kmer(int kmer_size,
                       bool path_only,
                       int edge_max,
                       function<void(string&, list<NodeTraversal>::iterator, int, list<NodeTraversal>&, VG&)> lambda,
                       int stride = 1,
                       bool allow_dups = false,
                       bool allow_negatives = false);
    void for_each_kmer_of_node(Node* node,
                               int kmer_size,
                               bool path_only,
                               int edge_max,
                               function<void(string&, list<NodeTraversal>::iterator, int, list<NodeTraversal>&, VG&)> lambda,
                               int stride = 1,
                               bool allow_dups = false,
                               bool allow_negatives = false);

    // for gcsa2. For the given kmer of the given length starting at the given
    // offset into the given Node along the given path, fill in end_node and
    // end_offset with where the end of the kmer falls (counting from the right
    // side of the NodeTraversal), prev_chars with the characters that preceed
    // it, next_chars with the characters that follow it, prev_ and
    // next_positions with the ((node ID, orientation), offset) pairs of the
    // places you can come from/go next (from the right end of the kmer).
    // Refuses to follow more than edge_max edges. Offsets are in the path
    // orientation.
    void kmer_context(string& kmer,
                      int kmer_size,
                      bool path_only,
                      int edge_max,
                      bool forward_only,
                      list<NodeTraversal>& path,
                      list<NodeTraversal>::iterator start_node,
                      int32_t start_offset,
                      list<NodeTraversal>::iterator& end_node,
                      int32_t& end_offset,
                      set<tuple<char, id_t, bool, int32_t>>& prev_positions,
                      set<tuple<char, id_t, bool, int32_t>>& next_positions);

    // Do the GCSA2 kmers for a node. head_node and tail_node must both be non-
    // null, but only one of those nodes actually needs to be in the graph. They
    // will be examined directly to get their representative characters. They
    // also don't need to be actually owned by the graph; they can be copies.
    void gcsa_handle_node_in_graph(Node* node, int kmer_size, bool path_only,
                                   int edge_max, int stride,
                                   bool forward_only,
                                   Node* head_node, Node* tail_node,
                                   function<void(KmerPosition&)> lambda);

    // GCSA kmers are the kmers in the graph with each node
    // existing in both its forward and reverse-complement orientation. Node IDs
    // in the GCSA graph are 2 * original node ID, +1 if the GCSA node
    // represents the reverse complement, and +0 if it does not. Non-reversing
    // edges link the forward copy of the from node to the forward copy of the
    // to node, and similarly for the reverse complement copies, while reversing
    // edges link the forward copy of the from node to the *reverse complement*
    // copy of the to node, and visa versa. This allows us to index both the
    // forward and reverse strands of every node, and to deal with GCSA's lack
    // of support for reversing edges, with the same trick. Note that
    // start_tail_id, if zero, will be replaced with the ID actually used for the
    // start/end node before lambda is ever called.
    void for_each_gcsa_kmer_position_parallel(int kmer_size, bool path_only,
                                              int edge_max, int stride,
                                              bool forward_only,
                                              id_t& head_id, id_t& tail_id,
                                              function<void(KmerPosition&)> lambda);

    void get_gcsa_kmers(int kmer_size, bool path_only,
                        int edge_max, int stride,
                        bool forward_only,
                        const function<void(vector<gcsa::KMer>&, bool)>& handle_kmers,
                        id_t& head_id, id_t& tail_id);

    void write_gcsa_kmers(int kmer_size, bool path_only,
                          int edge_max, int stride,
                          bool forward_only,
                          ostream& out,
                          id_t& head_id, id_t& tail_id);

    // write the kmers to a tmp file with the given base, return the name of the file
    string write_gcsa_kmers_to_tmpfile(int kmer_size,
                                       bool paths_only,
                                       bool forward_only,
                                       id_t& head_id, id_t& tail_id,
                                       size_t doubling_steps = 2,
                                       size_t size_limit = 200,
                                       const string& base_file_name = ".vg-kmers-tmp-");

    // construct the GCSA index for this graph
    void build_gcsa_lcp(gcsa::GCSA*& gcsa,
                        gcsa::LCPArray*& lcp,
                        int kmer_size,
                        bool paths_only,
                        bool forward_only,
                        size_t doubling_steps = 2,
                        size_t size_limit = 200,
                        const string& base_file_name = ".vg-kmers-tmp-");

    // for pruning graph prior to indexing with gcsa2
    // takes all nodes that would introduce paths of > edge_max edge crossings, removes them, and links their neighbors to
    // head_node or tail_node depending on which direction the path extension was stopped
    void prune_complex(int path_length, int edge_max, Node* head_node, Node* tail_node);
    // wraps the graph with heads and tails before doing the prune
    // utility function for preparing for indexing
    void prune_complex_with_head_tail(int path_length, int edge_max);

private:
    // Call the given function on each kmer. If parallel is specified, goes
    // through nodes one per thread. If node is not null, looks only at kmers of
    // that specific node.
    void _for_each_kmer(int kmer_size,
                        bool path_only,
                        int edge_max,
                        function<void(string&, list<NodeTraversal>::iterator, int, list<NodeTraversal>&, VG&)> lambda,
                        bool parallel,
                        int stride,
                        bool allow_dups,
                        bool allow_negatives,
                        Node* node = nullptr);
    
    // private method to funnel other align options into
    Alignment align(const Alignment& alignment,
                    Aligner* aligner,
                    QualAdjAligner* qual_adj_aligner,
                    size_t max_query_graph_ratio,
                    bool print_score_matrices);


public:

    // reads
    // note that even if either_strand is false, having backward nodes in the
    // graph will result in some reads from the global reverse strand.
    Alignment random_read(size_t read_len, mt19937& rng, id_t min_id, id_t max_id, bool either_strand);

    // subgraphs
    void disjoint_subgraphs(list<VG>& subgraphs);
    // Get the head nodes (nodes with edges only to their right sides). These are required to be oriented forward.
    void head_nodes(vector<Node*>& nodes);
    vector<Node*> head_nodes(void);
    bool is_head_node(id_t id);
    bool is_head_node(Node* node);
    // distance from head of node to beginning of graph, or -1 if limit exceeded
    int32_t distance_to_head(NodeTraversal node, int32_t limit = 1000);
    int32_t distance_to_head(NodeTraversal node, int32_t limit,
                             int32_t dist, set<NodeTraversal>& seen);
    // Get the tail nodes (nodes with edges only to their left sides). These are required to be oriented forward.
    vector<Node*> tail_nodes(void);
    void tail_nodes(vector<Node*>& nodes);
    bool is_tail_node(id_t id);
    bool is_tail_node(Node* node);
    // distance from tail of node to end of graph, or -1 if limit exceeded
    int32_t distance_to_tail(NodeTraversal node, int32_t limit = 1000);
    int32_t distance_to_tail(NodeTraversal node, int32_t limit,
                             int32_t dist, set<NodeTraversal>& seen);
    int32_t distance_to_tail(id_t id, int32_t limit = 1000);
    void collect_subgraph(Node* node, set<Node*>& subgraph);

    // join head nodes of graph to common null node, creating a new single head.
    Node* join_heads(void);
    // or heads and tails to common new single head or tail (optionally from the start/to the end).
    void join_heads(Node* node, bool from_start = false);
    void join_tails(Node* node, bool to_end = false);

    // add singular head and tail null nodes to graph
    void wrap_with_null_nodes(void);

    // Add a start node and an end node, where all existing heads in the graph
    // are connected to the start node, and all existing tails in the graph are
    // connected to the end node. Any connected components in the graph which do
    // not have either are connected to the start at an arbitrary point, and the
    // end node from nodes going to that arbitrary point. If start_node or
    // end_node is null, a new node will be created. Otherwise, the passed node
    // will be used. Note that this visits every node, to make sure it is
    // attached to all connected components. Note that if a graph has, say,
    // heads but no tails, the start node will be attached buut the end node
    // will be free-floating.
    void add_start_end_markers(int length,
                               char start_char, char end_char,
                               Node*& start_node, Node*& end_node,
                               id_t start_id = 0, id_t end_id = 0);

    bool show_progress;
    string progress_message;
    long progress_count;
    long last_progress;
    ProgressBar* progress;
    void create_progress(const string& message, long count);
    void create_progress(long count);
    void update_progress(long i);
    void destroy_progress(void);

    // for managing parallel construction
    struct Plan {
        VG* graph;
        map<long, vector<vcflib::VariantAllele> > alleles;
        // What alleles are visited by phasing paths? For each position and
        // allele index, stores a vector of flags, one per phase path.
        map<pair<long, int>, vector<bool>> phase_visits;
        // What alleles are visited by paths defining the alts of a variant? For
        // each position and allele index, stores a vector of variant ID, alt
        // number pairs.
        map<pair<long, int>, vector<pair<string, int>>> variant_alts;
        string seq;
        string name;
        // Make a new plan, moving the alleles map and phase visit vector map
        // into the plan.
        Plan(VG* graph,
             map<long, vector<vcflib::VariantAllele> >&& alleles,
             map<pair<long, int>, vector<bool>>&& phase_visits,
             map<pair<long, int>, vector<pair<string, int>>>&& variant_alts,
             string seq,
             string name)
            : graph(graph)
            , alleles(std::move(alleles))
            , phase_visits(std::move(phase_visits))
            , variant_alts(std::move(variant_alts))
            , seq(seq)
            , name(name) { };
    };


private:

    void init(void); // setup, ensures that gssw == NULL on startup
    // placeholders for empty
    vector<id_t> empty_ids;
    vector<pair<id_t, bool>> empty_edge_ends;

};

} // end namespace vg

#endif<|MERGE_RESOLUTION|>--- conflicted
+++ resolved
@@ -568,7 +568,6 @@
     double path_identity(const Path& path1, const Path& path2);
     string trav_sequence(const NodeTraversal& trav);
 
-<<<<<<< HEAD
     SB_Input vg_to_sb_input();
     vector<pair<id_t, id_t> > get_superbubbles(SB_Input sbi);
     vector<pair<id_t, id_t> > get_superbubbles();
@@ -603,8 +602,6 @@
     map<id_t, vcflib::Variant> get_node_id_to_variant(vcflib::VariantCallFile vfile);
 
 
-=======
->>>>>>> 63cae589
     // edges
     // If the given edge cannot be created, returns null.
     // If the given edge already exists, returns the existing edge.
