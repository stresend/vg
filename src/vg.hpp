--- conflicted
+++ resolved
@@ -591,12 +591,8 @@
     void destroy_node(id_t id);
     bool has_node(id_t id);
     bool has_node(Node* node);
-<<<<<<< HEAD
     bool has_node(const Node& node);
-=======
-    bool has_node(Node& node);
     Node* find_node_by_name_or_add_new(string name);
->>>>>>> 675b077e
     void for_each_node(function<void(Node*)> lambda);
     void for_each_node_parallel(function<void(Node*)> lambda);
     // Go through all the nodes in the same connected component as the given node. Ignores relative orientation.
