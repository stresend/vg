syntax = "proto3";

package vg;

// *Graphs* are collections of nodes and edges.
// They can represent subgraphs of larger graphs
// or be wholly-self-sufficient.
// Protobuf memory limits of 67108864 bytes mean we typically keep the size
// of them small generating graphs as collections of smaller subgraphs.
//
message Graph {
    repeated Node node = 1; // The `Node`s that make up the graph.
    repeated Edge edge = 2; // The `Edge`s that connect the `Node`s in the graph.
    repeated Path path = 3; // A set of named `Path`s that visit sequences of oriented `Node`s.
}

// *Nodes* store sequence data.
message Node {
    string sequence = 1;   // Sequence of DNA bases represented by the Node.
    string name = 2;  // A name provides an identifier.
    int64 id = 3;     // Each Node has a unique positive nonzero ID within its Graph.
}

// *Edges* describe linkages between nodes. They are bidirected, connecting the
// end (default) or start of the "from" node to the start (default) or end of
// the "to" node.
//
message Edge {
    int64 from = 1; // ID of upstream node.
    int64 to = 2;   // ID of downstream node.
    bool from_start = 3; // If the edge leaves from the 5' (start) of a node.
    bool to_end = 4; // If the edge goes to the 3' (end) of a node.
    int32 overlap = 5; // Length of overlap between the connected `Node`s.
}

// Edits describe how to generate a new string from elements
// in the graph. To determine the new string, just walk the series of edits,
// stepping from_length distance in the basis node, and to_length in the
// novel element, replacing from_length in the basis node with the sequence.
//
//
// There are several types of Edit:
// - *matches*: from_length == to_length; sequence is empty
// - *snps*: from_length == to_length; sequence = alt
// - *deletions*: to_length == 0 && from_length > to_length; sequence is empty
// - *insertions*: from_length < to_length; sequence = alt
//
message Edit {
    int32 from_length = 1; // Length in the target/ref sequence that is removed.
    int32 to_length = 2; // Length in read/alt of the sequence it is replaced with.
    string sequence = 3; // The replacement sequence, if different from the original sequence.
}

// A Mapping defines the relationship between a node in system and another entity.
// An empty edit list implies complete match, however it is preferred to specify the full edit structure.
// as it is more complex to handle special cases.
//
message Mapping {
    Position position = 1; // The position at which the first Edit, if any, in the Mapping starts. Inclusive.
    repeated Edit edit = 2; // The series of `Edit`s to transform to region in read/alt.
    int64 rank = 5; // The 1-based rank of the mapping in its containing path.
}

// A position in the graph is a node, direction, and offset.
// The node is stored by ID, and the offset is 0-based and counts from the start of the node in the specified orientation.
// The direction specifies which orientation of the node we are considering, the forward (as stored) or reverse complement.
//
// Example:
//
//     seq+        G A T T A C A
//     offset+  → 0 1 2 3 4 5 6 7
//     
//     seq-        C T A A T G T
//     offset-  → 0 1 2 3 4 5 6 7
//
// Or both at once:
//
//     offset-    7 6 5 4 3 2 1 0 ←
//     seq+        G A T T A C A
//     offset+  → 0 1 2 3 4 5 6 7

message Position {
    int64 node_id = 1; // The Node on which the Position is.
    int64 offset = 2; // The offset into that node's sequence at which the Position occurs.
    bool is_reverse = 4; // True if we obtain the original sequence of the path by reverse complementing the mappings.
    string name = 5; // If the position is used to represent a position against a reference path
}

// Paths are walks through nodes defined by a series of `Edit`s.
// They can be used to represent:
//    - haplotypes
//    - mappings of reads, or alignments, by including edits
//    - relationships between nodes
//    - annotations from other data sources, such as:
//          genes, exons, motifs, transcripts, peaks
//
message Path {
    string name = 1; // The name of the path. Path names starting with underscore (_) are reserved for internal VG use.
    repeated Mapping mapping = 2; // The `Mapping`s which describe the order and orientation in which the Path visits `Node`s.
    bool is_circular = 3; // Set to true if the path is circular.
    int64 length = 4; // Optional length annotation for the Path.
}

// Alignments link query strings, such as other genomes or reads, to Paths.
//
message Alignment {
    string sequence = 1; // The sequence that has been aligned.
    Path path = 2; // The Path that the sequence follows in the graph it has been aligned to, containing the `Edit`s that modify the graph to produce the sequence.
    string name = 3; // The name of the sequence that has been aligned. Similar to read name in BAM.
    bytes quality = 4; // The quality scores for the sequence, as values on a 0-255 scale.
    int32 mapping_quality = 5; // The mapping quality score for the alignment, in Phreds.
    int32 score = 6; // The score for the alignment, in points.
    int32 query_position = 7; // The offset in the query at which this Alignment occurs.
    string sample_name = 9; // The name of the sample that produced the aligned read.
    string read_group = 10; // The name of the read group to which the aligned read belongs.
    Alignment fragment_prev = 11; // The previous Alignment in the fragment. Contains just enough information to locate the full Alignment; e.g. contains an Alignment with only a name, or only a graph mapping position.
    Alignment fragment_next = 12; // Similarly, the next Alignment in the fragment.
    bool is_secondary = 15; // Flag marking the Alignment as secondary. All but one maximal-scoring alignment of a given read in a GAM file must be secondary.
    double identity = 16; // Portion of aligned bases that are perfect matches, or 0 if no bases are aligned.
    repeated Path fragment = 17; // An estimate of the length of the fragment, if this Alignment is paired.
    repeated Locus locus = 18; // The loci that this alignment supports. TODO: get rid of this, we have annotations in our data model again.
    repeated Position refpos = 19; // Position of the alignment in reference paths embedded in graph
}

// A subgraph of the unrolled Graph in which each non-branching path is associated with an alignment
// of part of the read and part of the graph such that any path through the MultipathAlignment
// indicates a valid alignment of a read to the graph
message MultipathAlignment {
    string sequence = 1;
    bytes quality = 2;
    string name = 3;
    string sample_name = 4;
    string read_group = 5;

    // non-branching paths of the multipath alignment, each containing an alignment of part of
    // the sequence to a Graph
    // IMPORTANT: downstream applications will assume these are in topological order
    repeated Subpath subpath = 6;

    // -log_10(P_mismap)
    int32 mapping_quality = 7;

    // optional: indices of Subpaths that align the beginning of the read (i.e. source nodes)
    repeated uint32 start = 8;
}

// A non-branching path of a MultipathAlignment
message Subpath {
    // describes node sequence and edits to the graph sequences
    Path path = 1;

    // the indices of subpaths in the multipath alignment that are to the right of this path
    // where right is in the direction of the end of the read sequence
    repeated uint32 next = 2;

    // score of this subpath's alignment
    int32 score = 3;
}


// Used to serialize kmer matches.
message KmerMatch {
    string sequence = 1;
    int64 node_id = 2;
    sint32 position = 3;
    
    // If true, this kmer is backwards relative to its node, and position counts from the end of the node.
    bool backward = 4; 
}

// Summarizes reads that map to single position in the graph.
// This structure is pretty much identical to a line in Samtools pileup format
// if qualities set, it must have size = num_bases
message BasePileup {
    int32 ref_base = 1;
    int32 num_bases = 2;
    string bases = 3;
    bytes qualities = 4;
}

// Collect pileup records by node.  Saves some space and hashing over
// storing individually, assuming not too sparse and avg. node length more than couple bases
// the ith BasePileup in the array corresponds to the position at offset i. 
message NodePileup {
    int64 node_id = 1;
    repeated BasePileup base_pileup = 2;
}

// Keep pileup-like record for reads that span edges
message EdgePileup {
    Edge edge = 1;
    int32 num_reads = 2;	// total reads mapped
    int32 num_forward_reads = 3; // number of reads mapped on forward strand
    bytes qualities = 4;
}

// Bundle up Node and Edge pileups
message Pileup {
    repeated NodePileup node_pileups = 1;
    repeated EdgePileup edge_pileups = 2;
}

// Enumeration of the classifications of snarls
enum SnarlType {
<<<<<<< HEAD
	ULTRABUBBLE = 0;
	UNCLASSIFIED = 1;
=======
    UNCLASSIFIED = 0;
	ULTRABUBBLE = 1;
>>>>>>> bdc56ab5
}

// Describes a subgraph that is connected to the rest of the graph by two nodes.
message Snarl {    
    // What type of snarl is this?
    SnarlType type = 1;

    // Visits that connect the Snarl to the rest of the graph
    Visit start = 2; // points *INTO* the snarl
    Visit end = 3;   // points *OUT OF* the snarl

    // If this Snarl is nested in another, this field should be filled in with a Snarl
    // that has the start and end visits filled in (other information is optional/extraneous)
    Snarl parent = 4;
}

// Describes a step of a walk through a Snarl either on a node or through a child Snarl
message Visit {
    // The node ID or snarl of this step (only one should be given)
    int64 node_id = 1;
    Snarl snarl = 2; // only needs to contain the start and end Visits

    // Indicates:
    //   if node_id is specified     reverse complement of node
    //   if feature_id is specified  traversal of a child snarl entering backwards through
    //                               end and leaving backwards through start
    bool backward = 3;
}

// Describes a walk through a Snarl where each step is given as either a node or
// a child Snarl (leaving the walk through the child Snarl to another SnarlTraversal)
message SnarlTraversal {
<<<<<<< HEAD
    // Steps of the walk oriented from the start of the Snarl to the end, not including
=======
    // Steps of the walk oriented from the start of the Snarl to the end, *NOT* including
>>>>>>> bdc56ab5
    // the start and end nodes. If the traversal includes a Visit that represents a
    // Snarl, the node entering the Snarl *SHOULD NOT* be included in the traversal, but 
    // the node leaving the Snarl *SHOULD* be inluded (this simplifies the case where a
    // node is a boundary of two adjacent Snarls)
    repeated Visit visits = 1;
}

// Describes a genetic locus with multiple possible alleles, a genotype, and observational support.
message Locus {
    // A locus may have an identifying name.
    string name = 1;
    // These are all the alleles at the locus, not just the called ones.
    // Note that a primary reference allele may or may not appear.
    repeated Path allele = 2;
    // These supports are per-allele, matching the alleles above
    repeated Support support = 3;
    // sorted by likelihood or posterior
    //  the first one is the "call"
    repeated Genotype genotype = 4;
    // We also have a Support for the locus overall, because reads may have
    // supported multiple alleles and we want to know how many total there were.
    Support overall_support = 5;
}

// Describes a genotype at a particular locus.
message Genotype {
    // These refer to the offsets of the alleles in the Locus object.
    repeated int32 allele = 1;
    bool is_phased = 2;
    double likelihood = 3;
    double log_likelihood = 4; // Likelihood natural logged.
    double log_prior = 5; // Prior natural logged.
    double log_posterior = 6; // Posterior natural logged (unnormalized).
}

// Aggregates information about the reads supporting an allele.
message Support {
    double quality = 1;
    int32 forward = 2;
    int32 reverse = 3;
    int32 left = 4;
    int32 right = 5;
}

// Translations map from one graph to another.
// A collection of these provides a covering mapping between a from and to graph.
// If each "from" path through the base graph corresponds to a "to" path in an updated graph,
// then we can use these translations to project positions, mappings, and paths in the new
// graph into the old one using the Translator interface.
message Translation {
    Path from = 1;
    Path to = 2;
}<|MERGE_RESOLUTION|>--- conflicted
+++ resolved
@@ -202,13 +202,8 @@
 
 // Enumeration of the classifications of snarls
 enum SnarlType {
-<<<<<<< HEAD
-	ULTRABUBBLE = 0;
-	UNCLASSIFIED = 1;
-=======
     UNCLASSIFIED = 0;
 	ULTRABUBBLE = 1;
->>>>>>> bdc56ab5
 }
 
 // Describes a subgraph that is connected to the rest of the graph by two nodes.
@@ -241,11 +236,7 @@
 // Describes a walk through a Snarl where each step is given as either a node or
 // a child Snarl (leaving the walk through the child Snarl to another SnarlTraversal)
 message SnarlTraversal {
-<<<<<<< HEAD
-    // Steps of the walk oriented from the start of the Snarl to the end, not including
-=======
     // Steps of the walk oriented from the start of the Snarl to the end, *NOT* including
->>>>>>> bdc56ab5
     // the start and end nodes. If the traversal includes a Visit that represents a
     // Snarl, the node entering the Snarl *SHOULD NOT* be included in the traversal, but 
     // the node leaving the Snarl *SHOULD* be inluded (this simplifies the case where a
