/**
 * \file minimizer_mapper.cpp
 * Defines the code for the minimizer-and-GBWT-based mapper.
 */

#include "minimizer_mapper.hpp"

#include "annotation.hpp"
#include "path_subgraph.hpp"
#include "multipath_alignment.hpp"
#include "split_strand_graph.hpp"

#include "algorithms/dagify.hpp"
#include "algorithms/dijkstra.hpp"

#include <bdsg/overlays/strand_split_overlay.hpp>
#include <gbwtgraph/algorithms.h>
#include <gbwtgraph/cached_gbwtgraph.h>

#include <iostream>
#include <algorithm>
#include <cmath>

//#define debug
//#define print_minimizers
//#define debug_dump_graph
//#define debug_fragment_distr

namespace vg {

using namespace std;

MinimizerMapper::MinimizerMapper(const gbwtgraph::GBWTGraph& graph,
    const std::vector<gbwtgraph::DefaultMinimizerIndex*>& minimizer_indexes,
    MinimumDistanceIndex& distance_index, const PathPositionHandleGraph* path_graph) :
    path_graph(path_graph), minimizer_indexes(minimizer_indexes),
    distance_index(distance_index), gbwt_graph(graph),
    extender(gbwt_graph, *(get_regular_aligner())), clusterer(distance_index),
    fragment_length_distr(1000,1000,0.95) {

   
}

//-----------------------------------------------------------------------------

void MinimizerMapper::dump_debug_sequence(ostream& out, const string& sequence) {
    int digits_needed = (int) ceil(log10(sequence.size()));
    for (int digit = digits_needed - 1; digit >= 0; digit--) {
        for (size_t i = 0; i < sequence.size(); i++) {
            // Output the correct digit for this place in this number
            out << (char) ('0' + (uint8_t) floor(i % (int) round(pow(10, digit + 1)) / pow(10, digit)));
        }
        out << endl;
    }
    out << sequence << endl;
}

void MinimizerMapper::dump_debug_extension_set(const HandleGraph& graph, const Alignment& aln, const vector<GaplessExtension>& extended_seeds) {
    dump_debug_sequence(cerr, aln.sequence());
    
    for (auto& ext : extended_seeds) {
        // For each extension
        for (size_t i = 0; i < ext.read_interval.first; i++) {
            // Space until it starts
            cerr << ' ';
        }
        
        for (size_t i = ext.read_interval.first; i < ext.read_interval.second; i++) {
            if (std::find(ext.mismatch_positions.begin(), ext.mismatch_positions.end(), i) != ext.mismatch_positions.end()) {
                // Has an error here
                cerr << "*";
            } else {
                // A match
                cerr << aln.sequence()[i];
            }
        }
        cerr << " @";
        for (const handle_t& h : ext.path) {
            cerr << " " << graph.get_id(h);
        }
        cerr << endl;
    }
}

void MinimizerMapper::dump_debug_minimizers(const vector<MinimizerMapper::Minimizer>& minimizers, const string& sequence, const vector<size_t>* to_include) {

    dump_debug_sequence(cerr, sequence);
    
    vector<size_t> all;
    if (to_include == nullptr) {
        // Synthesize a list of all minimizers
        to_include = &all;
        for (size_t i = 0; i < minimizers.size(); i++) {
            all.push_back(i);
        }
        
        // Sort minimizer subset so we go through minimizers in increasing order of start position
        std::sort(all.begin(), all.end(), [&](size_t a, size_t b) {
            // Return true if a must come before b, and false otherwise
            return minimizers[a].forward_offset() < minimizers[b].forward_offset();
        });
    }
    
    // Dump minimizers
    for (auto& index : *to_include) {
        // For each minimizer
        auto& m = minimizers[index];
        for (size_t i = 0; i < m.agglomeration_start; i++) {
            // Space until its agglomeration starts
            cerr << ' ';
        }
        
        for (size_t i = m.agglomeration_start; i < m.forward_offset(); i++) {
            // Do the beginnign of the agglomeration
            cerr << '-';
        }
        // Do the minimizer itself
        cerr << m.value.key.decode(m.length);
        for (size_t i = m.forward_offset() + m.length ; i < m.agglomeration_start + m.agglomeration_length; i++) {
            // Do the tail end of the agglomeration
            cerr << '-';
        }
        
        // Tag with metadata
        cerr << " (#" << index << ", " << m.hits << " hits)" << endl;
    }
}

//-----------------------------------------------------------------------------

void MinimizerMapper::map(Alignment& aln, AlignmentEmitter& alignment_emitter) {
    // Ship out all the aligned alignments
    alignment_emitter.emit_mapped_single(map(aln));
}

vector<Alignment> MinimizerMapper::map(Alignment& aln) {
    
#ifdef debug
    cerr << "Read " << aln.name() << ": " << aln.sequence() << endl;
#endif

    // Make a new funnel instrumenter to watch us map this read.
    Funnel funnel;
    funnel.start(aln.name());
    
    // Minimizers sorted by score in descending order.
    std::vector<Minimizer> minimizers = this->find_minimizers(aln.sequence(), funnel);

    // Find the seeds and mark the minimizers that were located.
    std::vector<Seed> seeds = this->find_seeds(minimizers, aln, funnel);

    // Cluster the seeds. Get sets of input seed indexes that go together.
    if (track_provenance) {
        funnel.stage("cluster");
    }
    std::vector<Cluster> clusters = clusterer.cluster_seeds(seeds, get_distance_limit(aln.sequence().size()));

    // Determine the scores and read coverages for each cluster.
    // Also find the best and second-best cluster scores.
    if (this->track_provenance) {
        funnel.substage("score");
    }
    double best_cluster_score = 0.0, second_best_cluster_score = 0.0;
    for (size_t i = 0; i < clusters.size(); i++) {
        Cluster& cluster = clusters[i];
        this->score_cluster(cluster, i, minimizers, seeds, aln.sequence().length(), funnel);
        if (cluster.score > best_cluster_score) {
            second_best_cluster_score = best_cluster_score;
            best_cluster_score = cluster.score;
        } else if (cluster.score > second_best_cluster_score) {
            second_best_cluster_score = cluster.score;
        }
    }

#ifdef debug
    cerr << "Found " << clusters.size() << " clusters" << endl;
#endif
    
    // We will set a score cutoff based on the best, but move it down to the
    // second best if it does not include the second best and the second best
    // is within pad_cluster_score_threshold of where the cutoff would
    // otherwise be. This ensures that we won't throw away all but one cluster
    // based on score alone, unless it is really bad.
    double cluster_score_cutoff = best_cluster_score - cluster_score_threshold;
    if (cluster_score_cutoff - pad_cluster_score_threshold < second_best_cluster_score) {
        cluster_score_cutoff = std::min(cluster_score_cutoff, second_best_cluster_score);
    }

    if (track_provenance) {
        // Now we go from clusters to gapless extensions
        funnel.stage("extend");
    }
    
    // These are the GaplessExtensions for all the clusters.
    vector<vector<GaplessExtension>> cluster_extensions;
    cluster_extensions.reserve(clusters.size());
    // To compute the windows for explored minimizers, we need to get
    // all the minimizers that are explored.
    SmallBitset minimizer_explored(minimizers.size());
    //How many hits of each minimizer ended up in each extended cluster?
    vector<vector<size_t>> minimizer_extended_cluster_count; 

    size_t kept_cluster_count = 0;
    
    //Process clusters sorted by both score and read coverage
    process_until_threshold_c<Cluster, double>(clusters, [&](size_t i) -> double {
            return clusters[i].coverage;
        }, [&](size_t a, size_t b) -> bool {
            return ((clusters[a].coverage > clusters[b].coverage) ||
                    (clusters[a].coverage == clusters[b].coverage && clusters[a].score > clusters[b].score));
        },
        cluster_coverage_threshold, min_extensions, max_extensions,
        [&](size_t cluster_num) {
            // Handle sufficiently good clusters in descending coverage order
            
            Cluster& cluster = clusters[cluster_num];
            if (track_provenance) {
                funnel.pass("cluster-coverage", cluster_num, cluster.coverage);
                funnel.pass("max-extensions", cluster_num);
            }
            
            // First check against the additional score filter
            if (cluster_score_threshold != 0 && cluster.score < cluster_score_cutoff 
                && kept_cluster_count >= min_extensions) {
                //If the score isn't good enough and we already kept at least min_extensions clusters,
                //ignore this cluster
                if (track_provenance) {
                    funnel.fail("cluster-score", cluster_num, cluster.score);
                }
#ifdef debug
            cerr << "Cluster " << cluster_num << " fails cluster score cutoff" <<  endl;
            cerr << "Covers " << clusters[cluster_num].coverage << "/best-" << cluster_coverage_threshold << " of read" << endl;
            cerr << "Scores " << clusters[cluster_num].score << "/" << cluster_score_cutoff << endl;
#endif
                return false;
            }
            
            if (track_provenance) {
                funnel.pass("cluster-score", cluster_num, cluster.score);
                funnel.processing_input(cluster_num);
            }
            

#ifdef debug
            cerr << "Cluster " << cluster_num << endl;
            cerr << "Covers " << cluster.coverage << "/best-" << cluster_coverage_threshold << " of read" << endl;
            cerr << "Scores " << cluster.score << "/" << cluster_score_cutoff << endl;
#endif
             
            minimizer_extended_cluster_count.emplace_back(minimizers.size(), 0);
            // Pack the seeds for GaplessExtender.
            GaplessExtender::cluster_type seed_matchings;
            for (auto seed_index : cluster.seeds) {
                // Insert the (graph position, read offset) pair.
                const Seed& seed = seeds[seed_index];
                seed_matchings.insert(GaplessExtender::to_seed(seed.pos, minimizers[seed.source].value.offset));
                minimizer_extended_cluster_count.back()[seed.source]++;
#ifdef debug
                const Minimizer& minimizer = minimizers[seed.source];
                cerr << "Seed read:" << minimizer.value.offset << " = " << seed.pos
                    << " from minimizer " << seed.source << "(" << minimizer.hits << ")" << endl;
#endif
            }
            
            // Extend seed hits in the cluster into one or more gapless extensions
            cluster_extensions.emplace_back(std::move(extender.extend(seed_matchings, aln.sequence())));

            kept_cluster_count ++;
            
#ifdef debug
            cerr << "Extensions:" << endl;
            for (auto& e : cluster_extensions.back()) {
                cerr << "\tRead " << e.read_interval.first << "-" << e.read_interval.second << " with " << e.mismatch_positions.size() << " mismatches:";
                for (auto& pos : e.mismatch_positions) {
                    cerr << " " << pos;
                }
                cerr << endl;
            }
#endif
            
            if (track_provenance) {
                // Record with the funnel that the previous group became a group of this size.
                // Don't bother recording the seed to extension matching...
                funnel.project_group(cluster_num, cluster_extensions.back().size());
                
                // Say we finished with this cluster, for now.
                funnel.processed_input();
            }
            return true;
            
        }, [&](size_t cluster_num) {
            // There are too many sufficiently good clusters
            Cluster& cluster = clusters[cluster_num];
            if (track_provenance) {
                funnel.pass("cluster-coverage", cluster_num, cluster.coverage);
                funnel.fail("max-extensions", cluster_num);
            }
            
#ifdef debug
            cerr << "Cluster " << cluster_num << " passes cluster cutoffs but we have too many" <<  endl;
            cerr << "Covers " << cluster.coverage << "/best-" << cluster_coverage_threshold << " of read" << endl;
            cerr << "Scores " << cluster.score << "/" << cluster_score_cutoff << endl;
#endif
            
        }, [&](size_t cluster_num) {
            // This cluster is not sufficiently good.
            if (track_provenance) {
                funnel.fail("cluster-coverage", cluster_num, clusters[cluster_num].coverage);
            }
#ifdef debug
            cerr << "Cluster " << cluster_num << " fails cluster coverage cutoffs" <<  endl;
            cerr << "Covers " << clusters[cluster_num].coverage << "/best-" << cluster_coverage_threshold << " of read" << endl;
            cerr << "Scores " << clusters[cluster_num].score << "/" << cluster_score_cutoff << endl;
#endif
        });
        
    std::vector<int> cluster_extension_scores = this->score_extensions(cluster_extensions, aln, funnel);

    if (track_provenance) {
        funnel.stage("align");
    }

    //How many of each minimizer ends up in an extension set that actually gets turned into an alignment?
    vector<size_t> minimizer_extensions_count(minimizers.size(), 0);
    
    // Now start the alignment step. Everything has to become an alignment.

    // We will fill this with all computed alignments in estimated score order.
    vector<Alignment> alignments;
    alignments.reserve(cluster_extensions.size());
    // This maps from alignment index back to cluster extension index, for
    // tracing back to minimizers for MAPQ. Can hold
    // numeric_limits<size_t>::max() for an unaligned alignment.
    vector<size_t> alignments_to_source;
    alignments_to_source.reserve(cluster_extensions.size());

    // Create a new alignment object to get rid of old annotations.
    {
      Alignment temp;
      temp.set_sequence(aln.sequence());
      temp.set_name(aln.name());
      temp.set_quality(aln.quality());
      aln = std::move(temp);
    }

    // Annotate the read with metadata
    if (!sample_name.empty()) {
        aln.set_sample_name(sample_name);
    }
    if (!read_group.empty()) {
        aln.set_read_group(read_group);
    }
    
    // Go through the gapless extension groups in score order.
    process_until_threshold_b(cluster_extensions, cluster_extension_scores,
        extension_set_score_threshold, 2, max_alignments,
        [&](size_t extension_num) {
            // This extension set is good enough.
            // Called in descending score order.
            
#ifdef debug
            cerr << "gapless extension group " << extension_num << " is good enough (score=" << cluster_extension_scores[extension_num] << ")" << endl;
            if (track_correctness && funnel.was_correct(extension_num)) {
                cerr << "\tCORRECT!" << endl;
                dump_debug_extension_set(gbwt_graph, aln, cluster_extensions[extension_num]);
            }
#endif
            if (track_provenance) {
                funnel.pass("extension-set", extension_num, cluster_extension_scores[extension_num]);
                funnel.pass("max-alignments", extension_num);
                funnel.processing_input(extension_num);
            }

            
            auto& extensions = cluster_extensions[extension_num];
            
            // Collect the top alignments. Make sure we have at least one always, starting with unaligned.
            vector<Alignment> best_alignments(1, aln);

            if (GaplessExtender::full_length_extensions(extensions)) {
                // We got full-length extensions, so directly convert to an Alignment.
                
                if (track_provenance) {
                    funnel.substage("direct");
                }
                
                //Fill in the best alignments from the extension. We know the top one is always full length and exists.
                this->extension_to_alignment(extensions.front(), best_alignments.front());
                
#ifdef debug
                cerr << "Produced alignment directly from full length gapless extension " << extension_num << endl;
#endif
                
                for (auto next_ext_it = extensions.begin() + 1; next_ext_it != extensions.end() && next_ext_it->full(); ++next_ext_it) {
                    // For all subsequent full length extensions, make them into alignments too.
                    // We want them all to go on to the pairing stage so we don't miss a possible pairing in a tandem repeat.
                    best_alignments.emplace_back(aln);
                    this->extension_to_alignment(*next_ext_it, best_alignments.back());
                    
#ifdef debug
                    cerr << "Produced additional alignment directly from full length gapless extension " << (next_ext_it - extensions.begin()) << endl;
#endif
                    
                }
                
                if (track_provenance) {
                    // Stop the current substage
                    funnel.substage_stop();
                }
            } else if (do_dp) {
                // We need to do chaining.
                
                if (track_provenance) {
                    funnel.substage("chain");
                }
                
                // Do the DP and compute up to 2 alignments
                best_alignments.emplace_back(aln);
                find_optimal_tail_alignments(aln, extensions, best_alignments[0], best_alignments[1]);

#ifdef debug
                cerr << "Did dynamic programming for gapless extension group " << extension_num << endl;
#endif
                
                if (track_provenance) {
                    // We're done chaining. Next alignment may not go through this substage.
                    funnel.substage_stop();
                }
            } else {
                // We would do chaining but it is disabled.
                // Leave best_alignment unaligned
            }
           
            // Have a function to process the best alignments we obtained
            auto observe_alignment = [&](Alignment& aln) {
                alignments.emplace_back(std::move(aln));
                alignments_to_source.push_back(extension_num);

                if (track_provenance) {
    
                    funnel.project(extension_num);
                    funnel.score(alignments.size() - 1, alignments.back().score());
                }
#ifdef debug
                cerr << "Produced alignment from gapless extension group " << extension_num << " with score " << alignments.back().score() << ": " << pb2json(alignments.back()) << endl;
#endif
            };
            
            for(auto aln_it = best_alignments.begin() ; aln_it != best_alignments.end() && aln_it->score() != 0 && aln_it->score() >= best_alignments[0].score() * 0.8; ++aln_it) {
                //For each additional alignment with score at least 0.8 of the best score
                observe_alignment(*aln_it);
            }

           
            if (track_provenance) {
                // We're done with this input item
                funnel.processed_input();
            }

            for (size_t i = 0 ; i < minimizer_extended_cluster_count[extension_num].size() ; i++) {
                minimizer_extensions_count[i] += minimizer_extended_cluster_count[extension_num][i];
                if (minimizer_extended_cluster_count[extension_num][i] > 0) {
                    // This minimizer is in an extended cluster that gave rise
                    // to at least one alignment, so it is explored.
                    minimizer_explored.insert(i);
                }
            }
            
            return true;
        }, [&](size_t extension_num) {
            // There are too many sufficiently good extensions
            if (track_provenance) {
                funnel.pass("extension-set", extension_num, cluster_extension_scores[extension_num]);
                funnel.fail("max-alignments", extension_num);
            }
#ifdef debug
                cerr << "gapless extension group " << extension_num << " failed because there were too many good extensions (score=" << cluster_extension_scores[extension_num] << ")" << endl;
                if (track_correctness && funnel.was_correct(extension_num)) {
                    cerr << "\tCORRECT!" << endl;
                    dump_debug_extension_set(gbwt_graph, aln, cluster_extensions[extension_num]);
                }
#endif
        }, [&](size_t extension_num) {
            // This extension is not good enough.
            if (track_provenance) {
                funnel.fail("extension-set", extension_num, cluster_extension_scores[extension_num]);
            }
#ifdef debug
                cerr << "gapless extension group " << extension_num << " failed because its score was not good enough (score=" << cluster_extension_scores[extension_num] << ")" << endl;
                if (track_correctness && funnel.was_correct(extension_num)) {
                    cerr << "\tCORRECT!" << endl;
                    dump_debug_extension_set(gbwt_graph, aln, cluster_extensions[extension_num]);
                }
#endif
        });
    
    if (alignments.size() == 0) {
        // Produce an unaligned Alignment
        alignments.emplace_back(aln);
        alignments_to_source.push_back(numeric_limits<size_t>::max());
        
        if (track_provenance) {
            // Say it came from nowhere
            funnel.introduce();
        }
    }
    
    if (track_provenance) {
        // Now say we are finding the winner(s)
        funnel.stage("winner");
    }
    
    // Fill this in with the alignments we will output as mappings
    vector<Alignment> mappings;
    mappings.reserve(min(alignments.size(), max_multimaps));
    
    // Grab all the scores in order for MAPQ computation.
    vector<double> scores;
    scores.reserve(alignments.size());
    
    process_until_threshold_a(alignments, (std::function<double(size_t)>) [&](size_t i) -> double {
        return alignments.at(i).score();
    }, 0, 1, max_multimaps, [&](size_t alignment_num) {
        // This alignment makes it
        // Called in score order
        
        // Remember the score at its rank
        scores.emplace_back(alignments[alignment_num].score());
        
        // Remember the output alignment
        mappings.emplace_back(std::move(alignments[alignment_num]));
        
        if (track_provenance) {
            // Tell the funnel
            funnel.pass("max-multimaps", alignment_num);
            funnel.project(alignment_num);
            funnel.score(alignment_num, scores.back());
        }
        
        return true;
    }, [&](size_t alignment_num) {
        // We already have enough alignments, although this one has a good score
        
        // Remember the score at its rank anyway
        scores.emplace_back(alignments[alignment_num].score());
        
        if (track_provenance) {
            funnel.fail("max-multimaps", alignment_num);
        }
    }, [&](size_t alignment_num) {
        // This alignment does not have a sufficiently good score
        // Score threshold is 0; this should never happen
        assert(false);
    });
    
    if (track_provenance) {
        funnel.substage("mapq");
    }

#ifdef debug
    cerr << "Picked best alignment " << pb2json(mappings[0]) << endl;
    cerr << "For scores ";
    for (auto& score : scores) cerr << score << " ";
#endif

    assert(!mappings.empty());
    // Compute MAPQ if not unmapped. Otherwise use 0 instead of the 50% this would give us.
    // Use exact mapping quality 
    double mapq = (mappings.front().path().mapping_size() == 0) ? 0 : 
        get_regular_aligner()->compute_mapping_quality(scores, false) ;

#ifdef print_minimizers
double uncapped_mapq = mapq;
#endif
#ifdef debug
    cerr << "uncapped MAPQ is " << mapq << endl;
#endif
    
    // TODO: give SmallBitset iterators so we can use it instead of an index vector.
    vector<size_t> explored_minimizers;
    for (size_t i = 0; i < minimizers.size(); i++) {
        if (minimizer_explored.contains(i)) {
            explored_minimizers.push_back(i);
        }
    }
    // Compute caps on MAPQ. TODO: avoid needing to pass as much stuff along.
    double escape_bonus = mapq < std::numeric_limits<int32_t>::max() ? 1.0 : 2.0;
    double mapq_explored_cap = escape_bonus * faster_cap(minimizers, explored_minimizers, aln.sequence(), aln.quality());

    // Remember the uncapped MAPQ and the caps
    set_annotation(mappings.front(),"secondary_scores", scores);
    set_annotation(mappings.front(), "mapq_uncapped", mapq);
    set_annotation(mappings.front(), "mapq_explored_cap", mapq_explored_cap);

    // Apply the caps and transformations
    mapq = round(min(mapq_explored_cap, min(mapq, 60.0)));

#ifdef debug
    cerr << "Explored cap is " << mapq_explored_cap << endl;
    cerr << "MAPQ is " << mapq << endl;
#endif
        
    // Make sure to clamp 0-60.
    mappings.front().set_mapping_quality(max(min(mapq, 60.0), 0.0));
   
    
    if (track_provenance) {
        funnel.substage_stop();
    }
    
    for (size_t i = 0; i < mappings.size(); i++) {
        // For each output alignment in score order
        auto& out = mappings[i];
        
        // Assign primary and secondary status
        out.set_is_secondary(i > 0);
    }
    
    // Stop this alignment
    funnel.stop();
    
    if (track_provenance) {
        funnel.annotate_mapped_alignment(mappings[0], track_correctness);
        
        // Annotate with parameters used for the filters.
        set_annotation(mappings[0], "param_hit-cap", (double) hit_cap);
        set_annotation(mappings[0], "param_hard-hit-cap", (double) hard_hit_cap);
        set_annotation(mappings[0], "param_score-fraction", (double) minimizer_score_fraction);
        set_annotation(mappings[0], "param_max-extensions", (double) max_extensions);
        set_annotation(mappings[0], "param_max-alignments", (double) max_alignments);
        set_annotation(mappings[0], "param_cluster-score", (double) cluster_score_threshold);
        set_annotation(mappings[0], "param_cluster-coverage", (double) cluster_coverage_threshold);
        set_annotation(mappings[0], "param_extension-set", (double) extension_set_score_threshold);
        set_annotation(mappings[0], "param_max-multimaps", (double) max_multimaps);
    }
    
#ifdef print_minimizers
    cerr << aln.sequence() << "\t";
    for (char c : aln.quality()) {
        cerr << (char)(c+33);
    }
    cerr << "\t" << clusters.size();
    for (size_t i = 0 ; i < minimizers.size() ; i++) {
        auto& minimizer = minimizers[i];
        cerr << "\t"
             << minimizer.value.key.decode(minimizer.length) << "\t"
             << minimizer.forward_offset() << "\t"
             << minimizer.agglomeration_start << "\t"
             << minimizer.agglomeration_length << "\t"
             << minimizer.hits << "\t"
             << minimizer_extensions_count[i];
         if (minimizer_extensions_count[i]>0) {
             assert(minimizer.hits<=hard_hit_cap) ;
         }
    }
    cerr << "\t" << uncapped_mapq << "\t" << mapq_explored_cap << "\t"  << mappings.front().mapping_quality() << "\t";
    cerr << "\t";
    for (auto& score : scores) {
        cerr << score << ",";
    }
    if (track_correctness) {
        cerr << "\t" << funnel.last_correct_stage() << endl;
    } else {
        cerr << "\t" << "?" << endl;
    }
#endif
#ifdef debug
    // Dump the funnel info graph.
    funnel.to_dot(cerr);
#endif

    return mappings;
}

//-----------------------------------------------------------------------------

void MinimizerMapper::pair_all(pair<vector<Alignment>, vector<Alignment>>& mappings) const {
    if (!mappings.first.empty()) {
        for (auto& next : mappings.second) {
            // Each read 2 needs to point to read 1 as its predecessor
            next.mutable_fragment_prev()->set_name(mappings.first.front().name());
        }
    }
    if (!mappings.second.empty()) {
        for (auto& prev : mappings.first) {
            // Each read 1 needs to point to read 2 as its successor
            prev.mutable_fragment_next()->set_name(mappings.second.front().name());
        }
    }
}

pair<vector<Alignment>, vector<Alignment>> MinimizerMapper::map_paired(Alignment& aln1, Alignment& aln2,
                                                      vector<pair<Alignment, Alignment>>& ambiguous_pair_buffer){
    if (fragment_length_distr.is_finalized()) {

        //If we know the fragment length distribution then we just map paired ended 
        return map_paired(aln1, aln2);
    } else {
        //If we don't know the fragment length distribution, map the reads single ended

        vector<Alignment> alns1(map(aln1));
        vector<Alignment> alns2(map(aln2));

        // Check if the separately-mapped ends are both sufficiently perfect and sufficiently unique
        int32_t max_score_aln_1 = get_regular_aligner()->score_exact_match(aln1, 0, aln1.sequence().size());
        int32_t max_score_aln_2 = get_regular_aligner()->score_exact_match(aln2, 0, aln2.sequence().size());
        if (!alns1.empty() && ! alns2.empty()  && 
            alns1.front().mapping_quality() == 60 && alns2.front().mapping_quality() == 60 &&
            alns1.front().score() >= max_score_aln_1 * 0.85 && alns2.front().score() >= max_score_aln_2 * 0.85) {

            //Flip the second alignment to get the proper fragment distance 
            reverse_complement_alignment_in_place(&alns2.front(), [&](vg::id_t node_id) {
                    return gbwt_graph.get_length(gbwt_graph.get_handle(node_id));
                    });           
            int64_t dist = distance_between(alns1.front(), alns2.front());
            // And that they have an actual pair distance and set of relative orientations

            if (dist == std::numeric_limits<int64_t>::max() ||
                dist >= max_fragment_length) {
                //If the distance between them is ambiguous or it it large enough that we don't think it's valid, leave them unmapped

                ambiguous_pair_buffer.emplace_back(aln1, aln2);
                pair<vector<Alignment>, vector<Alignment>> empty;
                return empty;
            }

            //If we're keeping this alignment, flip the second alignment back
            reverse_complement_alignment_in_place(&alns2.front(), [&](vg::id_t node_id) {
                    return gbwt_graph.get_length(gbwt_graph.get_handle(node_id));
                    });           
            // If that all checks out, say they're mapped, emit them, and register their distance and orientations
            fragment_length_distr.register_fragment_length(dist);

            pair<vector<Alignment>, vector<Alignment>> mapped_pair;
            mapped_pair.first.emplace_back(std::move(alns1.front()));
            mapped_pair.second.emplace_back(std::move(alns2.front()));
            pair_all(mapped_pair);

#ifdef debug_fragment_distr
            //Print stats about finalizing the fragment length distribution, copied from mpmap
            if (fragment_length_distr.is_finalized()) {
                cerr << "finalized read distribution with " << fragment_length_distr.max_sample_size() << " measurements" << endl;
                cerr << "mean: " << fragment_length_distr.mean() << endl;
                cerr << "std dev: " << fragment_length_distr.std_dev() << endl;
                cerr << "ambiguous buffer contains pairs:" << endl;
                for (pair<Alignment,Alignment>& aln_pair : ambiguous_pair_buffer) {
                    cerr << "\t" << aln_pair.first.name() << ", " << aln_pair.second.name() << endl;
                }
                cerr << "distance measurements:" << endl;
                auto iter = fragment_length_distr.measurements_begin();
                if (iter != fragment_length_distr.measurements_end()) {
                    cerr << *iter;
                    iter++;
                }
                for (; iter != fragment_length_distr.measurements_end(); iter++) {
                    cerr << ", " << *iter;
                }
                cerr << endl;
            }
#endif


            return mapped_pair;

        } else {
            // Otherwise, discard the mappings and put them in the ambiguous buffer

            ambiguous_pair_buffer.emplace_back(aln1, aln2);
            pair<vector<Alignment>, vector<Alignment>> empty;
            return empty;
        }
    }
}

pair<vector<Alignment>, vector<Alignment>> MinimizerMapper::map_paired(Alignment& aln1, Alignment& aln2) {
    
#ifdef debug
    cerr << "Read pair " << aln1.name() << ": " << aln1.sequence() << " and " << aln2.name() << ": " << aln2.sequence() << endl;
#endif

    // Make sure we actually have a working fragment length distribution that the clusterer will accept.
    int64_t fragment_distance_limit = fragment_length_distr.mean() + paired_distance_stdevs * fragment_length_distr.std_dev();
    if (fragment_distance_limit < get_distance_limit(aln1.sequence().size())) {
        // We can't use this distribution
        
        if (!warned_about_bad_distribution.test_and_set()) {
            // We get to print the warning
            cerr << "warning[vg::giraffe]: Cannot cluster reads with a fragment distance smaller than read distance" << endl;
            cerr << "                      Fragment length distribution: mean=" << fragment_length_distr.mean() 
                 << ", stdev=" << fragment_length_distr.std_dev() << endl;
            cerr << "                      Fragment distance limit: " << fragment_distance_limit 
                 << ", read distance limit: " << get_distance_limit(aln1.sequence().size()) << endl;
            cerr << "warning[vg::giraffe]: Falling back on single-end mapping" << endl;
        }
        
        // Map single-ended and bail
        auto mapped_pair = make_pair(map(aln1), map(aln2));
        pair_all(mapped_pair);
        return mapped_pair;
    }


    // Assume reads are in inward orientations on input, and
    // convert to rightward orientations before mapping
    // and flip the second read back before output 

    aln2.clear_path();
    reverse_complement_alignment_in_place(&aln2, [&](vg::id_t node_id) {
        return gbwt_graph.get_length(gbwt_graph.get_handle(node_id));
    });


    // Make two new funnel instrumenters to watch us map this read pair.
    vector<Funnel> funnels;
    funnels.resize(2);
    // Start this alignment 
    funnels[0].start(aln1.name());
    funnels[1].start(aln2.name());
    
    // Annotate the original read with metadata
    if (!sample_name.empty()) {
        aln1.set_sample_name(sample_name);
        aln2.set_sample_name(sample_name);
    }
    if (!read_group.empty()) {
        aln1.set_read_group(read_group);
        aln2.set_read_group(read_group);
    }
    
    // Minimizers for both reads, sorted by score in descending order.
    std::vector<std::vector<Minimizer>> minimizers_by_read(2);
    minimizers_by_read[0] = this->find_minimizers(aln1.sequence(), funnels[0]);
    minimizers_by_read[1] = this->find_minimizers(aln2.sequence(), funnels[1]);

    // Seeds for both reads, stored in separate vectors.
    std::vector<std::vector<Seed>> seeds_by_read(2);
    seeds_by_read[0] = this->find_seeds(minimizers_by_read[0], aln1, funnels[0]);
    seeds_by_read[1] = this->find_seeds(minimizers_by_read[1], aln2, funnels[1]);

    // Cluster the seeds. Get sets of input seed indexes that go together.
    if (track_provenance) {
        funnels[0].stage("cluster");
        funnels[1].stage("cluster");
    }
    std::vector<std::vector<Cluster>> all_clusters = clusterer.cluster_seeds(seeds_by_read, get_distance_limit(aln1.sequence().size()), fragment_distance_limit);


    //Keep track of which fragment clusters (clusters of clusters) have read clusters from each end

    size_t max_fragment_num = 0;
    for (auto& cluster : all_clusters[0]) {
        max_fragment_num = std::max(max_fragment_num, cluster.fragment);
    }
    for (auto& cluster : all_clusters[1]) {
        max_fragment_num = std::max(max_fragment_num, cluster.fragment);
    }

#ifdef debug
    cerr << "Found " << max_fragment_num + 1 << " fragment clusters" << endl;
#endif

    vector<bool> has_first_read (max_fragment_num+1, false);//For each fragment cluster, does it have a cluster for the first read
    vector<bool> fragment_cluster_has_pair (max_fragment_num+1, false);//Does a fragment cluster have both reads
    bool found_paired_cluster = false;
    for (auto& cluster : all_clusters[0]) {
        has_first_read[cluster.fragment] = true;
    }
    for (auto& cluster : all_clusters[1]) {
        size_t fragment_num = cluster.fragment;
        fragment_cluster_has_pair[fragment_num] = has_first_read[fragment_num];
        if (has_first_read[fragment_num]) {
            found_paired_cluster = true;
#ifdef debug
            cerr << "Fragment cluster " << fragment_num << " has read clusters from both reads" << endl;
#endif
        }
    }

    if (track_provenance) {
        funnels[0].substage("score");
        funnels[1].substage("score");
    }


    //Keep track of the best cluster score and coverage per end for each fragment cluster
    pair<vector<double>, vector<double>> cluster_score_by_fragment;
    cluster_score_by_fragment.first.resize(max_fragment_num + 1, 0.0);
    cluster_score_by_fragment.second.resize(max_fragment_num + 1, 0.0);
    pair<vector<double>, vector<double>> cluster_coverage_by_fragment;
    cluster_coverage_by_fragment.first.resize(max_fragment_num + 1, 0.0);
    cluster_coverage_by_fragment.second.resize(max_fragment_num + 1, 0.0);

    //Get the scores of each cluster
    for (size_t read_num = 0 ; read_num < 2 ; read_num++) {
        Alignment& aln = read_num == 0 ? aln1 : aln2;
        std::vector<Cluster>& clusters = all_clusters[read_num];
        std::vector<Minimizer>& minimizers = minimizers_by_read[read_num];
        std::vector<Seed>& seeds = seeds_by_read[read_num];
        vector<double>& best_cluster_score = read_num == 0 ? cluster_score_by_fragment.first 
                                                           : cluster_score_by_fragment.second;
        vector<double>& best_cluster_coverage = read_num == 0 ? cluster_coverage_by_fragment.first 
                                                              : cluster_coverage_by_fragment.second;

        for (size_t i = 0; i < clusters.size(); i++) {
            // Determine cluster score and read coverage.
            Cluster& cluster = clusters[i];
            this->score_cluster(cluster, i, minimizers, seeds, aln.sequence().length(), funnels[read_num]);
            size_t fragment = cluster.fragment;
            best_cluster_score[fragment] = std::max(best_cluster_score[fragment], cluster.score);
            best_cluster_coverage[fragment] = std::max(best_cluster_coverage[fragment], cluster.coverage);
        }
    }

    //For each fragment cluster, we want to know how many equivalent or better clusters we found
    //We consider two fragment clusters to be "equivalent" if the sum of the best score and
    //coverage for both ends is the same

    //Get a vector of the indices of fragment clusters so we can sort
    vector<size_t> fragment_cluster_indices_by_score (max_fragment_num + 1);
    for (size_t i = 0 ; i < fragment_cluster_indices_by_score.size() ; i++) {
        fragment_cluster_indices_by_score[i] = i;
    }

    //Sort by the sum of the score and coverage of the best cluster for each end
    std::sort(fragment_cluster_indices_by_score.begin(), fragment_cluster_indices_by_score.end(), [&](size_t a, size_t b) {
        return cluster_coverage_by_fragment.first[a] + cluster_coverage_by_fragment.second[a] 
               + cluster_score_by_fragment.first[a] + cluster_score_by_fragment.second[a]  
            > cluster_coverage_by_fragment.first[b] + cluster_coverage_by_fragment.second[b] 
                + cluster_score_by_fragment.first[b] + cluster_score_by_fragment.second[b];  
    });

    // How many fragment clusters are at least as good as the one at each index
    vector<size_t> better_cluster_count (max_fragment_num+1); 

    double prev_score_sum = 0.0;
    for (int rank = fragment_cluster_indices_by_score.size() - 1 ; rank >= 0 ; rank--) {
        //Go through fragment clusters in descending score order and count how many equivalent or
        //better clusters we found
        size_t fragment_num = fragment_cluster_indices_by_score[rank];
        if (rank == fragment_cluster_indices_by_score.size()-1) {
            better_cluster_count[fragment_num] = rank+1;
        } else {
            size_t prev_fragment_num = fragment_cluster_indices_by_score[rank+1];
            double curr_score_sum =  cluster_coverage_by_fragment.first[fragment_num] +
                cluster_coverage_by_fragment.second[fragment_num] +
                cluster_score_by_fragment.first[fragment_num] +  
                cluster_score_by_fragment.second[fragment_num];
            if (curr_score_sum == prev_score_sum) {
                //If this is the same as the last cluster, it has the same count
                better_cluster_count[fragment_num] = better_cluster_count[prev_fragment_num];
            } else {
                //Otherwise, its count is the index
                better_cluster_count[fragment_num] = rank+1;
                prev_score_sum = curr_score_sum;
            }
        }
    }
#ifdef debug
    for (size_t count : better_cluster_count) {
        assert(count >= 1);
    }
#endif

    // To compute the windows that are explored, we need to get
    // all the minimizers that are explored.
    vector<SmallBitset> minimizer_explored_by_read(2);
    vector<vector<size_t>> minimizer_aligned_count_by_read(2);
    //How many hits of each minimizer ended up in each extended cluster?
    vector<vector<vector<size_t>>> minimizer_extended_cluster_count_by_read(2); 
    
    // To compute the windows present in any extended cluster, we need to get
    // all the minimizers in any extended cluster.
 
    //For each fragment cluster (cluster of clusters), for each read, a vector of all alignments + the order they were fed into the funnel 
    //so the funnel can track them
    vector<pair<vector<Alignment>, vector<Alignment>>> alignments;
    vector<pair<vector<size_t>, vector<size_t>>> alignment_indices;
    pair<int, int> best_alignment_scores (0, 0); // The best alignment score for each end   

    // We will fill this with all computed alignments in estimated score order.
    // alignments has one entry for each fragment cluster and an extra for unpaired alignment 
    alignments.resize(max_fragment_num + 2);
    alignment_indices.resize(max_fragment_num + 2);

    //Now that we've scored each of the clusters, extend and align them
    for (size_t read_num = 0 ; read_num < 2 ; read_num++) {
        Alignment& aln = read_num == 0 ? aln1 : aln2;
        std::vector<Cluster>& clusters = all_clusters[read_num];
        std::vector<Minimizer>& minimizers = minimizers_by_read[read_num];
        std::vector<Seed>& seeds = seeds_by_read[read_num];

#ifdef debug
        cerr << "Found " << clusters.size() << " clusters for read " << read_num << endl;
#endif

        // Retain clusters only if their score is better than this, in addition to the coverage cutoff
        double cluster_score_cutoff = 0.0, cluster_coverage_cutoff = 0.0, second_best_cluster_score = 0.0;
        for (auto& cluster : clusters) {
            cluster_coverage_cutoff = std::max(cluster_coverage_cutoff, cluster.coverage);

            if (cluster.score > cluster_score_cutoff) {
                second_best_cluster_score = cluster_score_cutoff;
                cluster_score_cutoff = cluster.score;
            } else if (cluster.score > second_best_cluster_score) {
                second_best_cluster_score = cluster.score;
            }
        }
        cluster_score_cutoff -= cluster_score_threshold;
        cluster_coverage_cutoff -= cluster_coverage_threshold;

        if (cluster_score_cutoff - pad_cluster_score_threshold < second_best_cluster_score) {
            cluster_score_cutoff = std::min(cluster_score_cutoff, second_best_cluster_score);
        }

        if (track_provenance) {
            // Now we go from clusters to gapless extensions
            funnels[read_num].stage("extend");
        }

        // These are the GaplessExtensions for all the clusters (and fragment cluster assignments), in cluster_indexes_in_order order.
        vector<pair<vector<GaplessExtension>, size_t>> cluster_extensions;
        cluster_extensions.reserve(clusters.size());

        minimizer_explored_by_read[read_num] = SmallBitset(minimizers.size());
        minimizer_aligned_count_by_read[read_num].resize(minimizers.size(), 0);
        size_t kept_cluster_count = 0;
        
        //Process clusters sorted by both score and read coverage
        process_until_threshold_c<Cluster, double>(clusters, [&](size_t i) -> double {
                return clusters[i].coverage;
            }, [&](size_t a, size_t b) -> bool {
                //Sort clusters first by whether it was paired, then by the best coverage and score of any pair in the fragment cluster, 
                //then by its coverage and score
                size_t fragment_a = clusters[a].fragment;
                size_t fragment_b = clusters[b].fragment;

                double coverage_a = cluster_coverage_by_fragment.first[fragment_a]+cluster_coverage_by_fragment.second[fragment_a];
                double coverage_b = cluster_coverage_by_fragment.first[fragment_b]+cluster_coverage_by_fragment.second[fragment_b];
                double score_a = cluster_score_by_fragment.first[fragment_a]+cluster_score_by_fragment.second[fragment_a];
                double score_b = cluster_score_by_fragment.first[fragment_b]+cluster_score_by_fragment.second[fragment_b];

                if (fragment_cluster_has_pair[fragment_a] != fragment_cluster_has_pair[fragment_b]) {
                    return fragment_cluster_has_pair[fragment_a];
                } else if (coverage_a != coverage_b){
                    return coverage_a > coverage_b;
                } else if (score_a != score_b) {
                    return score_a > score_b;
                } else if (clusters[a].coverage != clusters[b].coverage){
                    return clusters[a].coverage > clusters[b].coverage;
                } else {
                    return clusters[a].score > clusters[b].score;
                }
            },
            0, min_extensions, max_extensions,
            [&](size_t cluster_num) {
                // Handle sufficiently good clusters 
                Cluster& cluster = clusters[cluster_num];
                if (!found_paired_cluster || fragment_cluster_has_pair[cluster.fragment] || 
                    (cluster.coverage == cluster_coverage_cutoff + cluster_coverage_threshold &&
                           cluster.score == cluster_score_cutoff + cluster_score_threshold)) { 
                    //If this cluster has a pair or if we aren't looking at pairs
                    //Or if it is the best cluster
                    
                    // First check against the additional score filter
                    if (cluster_coverage_threshold != 0 && cluster.coverage < cluster_coverage_cutoff 
                            && kept_cluster_count >= min_extensions) {
                        //If the coverage isn't good enough, ignore this cluster
                        if (track_provenance) {
                            funnels[read_num].fail("cluster-coverage", cluster_num, cluster.coverage);
                        }
                        return false;
                    }
                    if (cluster_score_threshold != 0 && cluster.score < cluster_score_cutoff 
                            && kept_cluster_count >= min_extensions) {
                        //If the score isn't good enough, ignore this cluster
                        if (track_provenance) {
                            funnels[read_num].pass("cluster-coverage", cluster_num, cluster.coverage);
                            funnels[read_num].pass("max-extensions", cluster_num);
                            funnels[read_num].fail("cluster-score", cluster_num, cluster.score);
                        }
                        return false;
                    }
                    if (track_provenance) {
                        funnels[read_num].pass("cluster-coverage", cluster_num, cluster.coverage);
                        funnels[read_num].pass("max-extensions", cluster_num);
                        funnels[read_num].pass("cluster-score", cluster_num, cluster.score);
                        funnels[read_num].pass("paired-clusters", cluster_num);

                        funnels[read_num].processing_input(cluster_num);
                    }

#ifdef debug
                    cerr << "Cluster " << cluster_num << endl;
#endif
                    
                    //Count how many of each minimizer is in each cluster extension
                    minimizer_extended_cluster_count_by_read[read_num].emplace_back(minimizers.size(), 0);
                    // Pack the seeds for GaplessExtender.
                    GaplessExtender::cluster_type seed_matchings;
                    for (auto seed_index : cluster.seeds) {
                        // Insert the (graph position, read offset) pair.
                        const Seed& seed = seeds[seed_index];
                        seed_matchings.insert(GaplessExtender::to_seed(seed.pos, minimizers[seed.source].value.offset));
                        minimizer_extended_cluster_count_by_read[read_num].back()[seed.source]++;
#ifdef debug
                        cerr << "Seed read:" << minimizers[seed.source].value.offset << " = " << seed.pos
                            << " from minimizer " << seed.source << endl;
#endif
                    }
                    
                    // Extend seed hits in the cluster into one or more gapless extensions
                    cluster_extensions.emplace_back(std::move(extender.extend(seed_matchings, aln.sequence())), 
                                                    cluster.fragment);
                    
                    kept_cluster_count++;
#ifdef debug
                    cerr << "Extensions:" << endl;
                    for (auto& e : cluster_extensions.back().first) {
                        cerr << "\tRead " << e.read_interval.first << "-" << e.read_interval.second << " with " << e.mismatch_positions.size() << " mismatches:";
                        for (auto& pos : e.mismatch_positions) {
                            cerr << " " << pos;
                        }
                        cerr << endl;
                    }
#endif
                    
                    if (track_provenance) {
                        // Record with the funnel that the previous group became a group of this size.
                        // Don't bother recording the seed to extension matching...
                        funnels[read_num].project_group(cluster_num, cluster_extensions.back().first.size());
                        
                        // Say we finished with this cluster, for now.
                        funnels[read_num].processed_input();
                    }
                    return true;
                } else {
                    //We were looking for clusters in a paired fragment cluster but this one doesn't have any on the other end
                    if (track_provenance) {
                        funnels[read_num].pass("cluster-coverage", cluster_num, cluster.coverage);
                        funnels[read_num].pass("max-extensions", cluster_num);
                        funnels[read_num].pass("cluster-score", cluster_num, cluster.score);
                        funnels[read_num].fail("paired-clusters", cluster_num);
                    }
                    return false;
                }
                
            }, [&](size_t cluster_num) {
                // There are too many sufficiently good clusters
                if (track_provenance) {
                    funnels[read_num].pass("cluster-coverage", cluster_num, clusters[cluster_num].coverage);
                    funnels[read_num].fail("max-extensions", cluster_num);
                }
            }, [&](size_t cluster_num) {
                // This cluster is not sufficiently good.
                // TODO: I don't think it should ever get here unless we limit the scores of the fragment clusters we look at
            });
            
        
        // We now estimate the best possible alignment score for each cluster.
        std::vector<int> cluster_extension_scores = this->score_extensions(cluster_extensions, aln, funnels[read_num]);
        
        if (track_provenance) {
            funnels[read_num].stage("align");
        }
        
        // Now start the alignment step. Everything has to become an alignment.



        
        // Clear any old refpos annotation and path
        aln.clear_refpos();
        aln.clear_path();
        aln.set_score(0);
        aln.set_identity(0);
        aln.set_mapping_quality(0);
        
        //Since we will lose the order in which we pass alignments to the funnel, use this to keep track
        size_t curr_funnel_index = 0;

        // Go through the gapless extension groups in score order.
        process_until_threshold_b(cluster_extensions, cluster_extension_scores,
            extension_set_score_threshold, 2, max_alignments,
            [&](size_t extension_num) {
                // This extension set is good enough.
                // Called in descending score order.
                
                if (track_provenance) {
                    funnels[read_num].pass("extension-set", extension_num, cluster_extension_scores[extension_num]);
                    funnels[read_num].pass("max-alignments", extension_num);
                    funnels[read_num].processing_input(extension_num);
                }
                
                auto& extensions = cluster_extensions[extension_num].first;
                
                // Collect the top alignments. Make sure we have at least one always, starting with unaligned.
                vector<Alignment> best_alignments(1, aln);
                
                if (GaplessExtender::full_length_extensions(extensions)) {
                    // We got full-length extensions, so directly convert to an Alignment.
                    
                    if (track_provenance) {
                        funnels[read_num].substage("direct");
                    }

                    //Fill in the best alignments from the extension. We know the top one is always full length and exists.
                    this->extension_to_alignment(extensions.front(), best_alignments.front());
                    
#ifdef debug
                    cerr << "Produced alignment directly from full length gapless extension " << extension_num << endl;
#endif
                    
                    for (auto next_ext_it = extensions.begin() + 1; next_ext_it != extensions.end() && next_ext_it->full(); ++next_ext_it) {
                        // For all subsequent full length extensions, make them into alignments too.
                        // We want them all to go on to the pairing stage so we don't miss a possible pairing in a tandem repeat.
                        best_alignments.emplace_back(aln);
                        this->extension_to_alignment(*next_ext_it, best_alignments.back());
                        
#ifdef debug
                        cerr << "Produced additional alignment directly from full length gapless extension " << (next_ext_it - extensions.begin()) << endl;
#endif
                        
                    }

                    if (track_provenance) {
                        // Stop the current substage
                        funnels[read_num].substage_stop();
                    }
                } else if (do_dp) {
                    // We need to do chaining.
                    
                    if (track_provenance) {
                        funnels[read_num].substage("chain");
                    }
                    
                    // Do the DP and compute up to 2 alignments
                    best_alignments.emplace_back(aln);
                    find_optimal_tail_alignments(aln, extensions, best_alignments[0], best_alignments[1]);

                    
                    if (track_provenance) {
                        // We're done chaining. Next alignment may not go through this substage.
                        funnels[read_num].substage_stop();
                    }
                } else {
                    // We would do chaining but it is disabled.
                    // Leave best_alignments unaligned
                }
                
                
                size_t fragment_num = cluster_extensions[extension_num].second;
                    
                // Have a function to process the best alignments we obtained
                auto observe_alignment = [&](Alignment& aln) {
                    auto& best_score = read_num == 0 ? best_alignment_scores.first : best_alignment_scores.second;
                    best_score = max(best_score, aln.score());
                    
                    auto& alignment_list = read_num == 0 ? alignments[fragment_num].first 
                                                         : alignments[fragment_num].second;
                    alignment_list.emplace_back(std::move(aln));
                    
                    auto& indices_list = read_num == 0 ? alignment_indices[fragment_num].first 
                                                       : alignment_indices[fragment_num].second;
                    indices_list.emplace_back(curr_funnel_index);
                    curr_funnel_index++;

                    if (track_provenance) {
                        funnels[read_num].project(extension_num);
                        funnels[read_num].score(extension_num, alignment_list.back().score());
                    }
                    
#ifdef debug
                    cerr << "Produced fragment option " << fragment_num << " end " << read_num << " alignment with score " << alignment_list.back().score() << ": " << pb2json(alignment_list.back()) << endl;
#endif
                };
                
                for(auto aln_it = best_alignments.begin() ; aln_it != best_alignments.end() && aln_it->score() != 0 && aln_it->score() >= best_alignments[0].score() * 0.8; ++aln_it) {
                    //For each additional extension with score at least 0.8 of the best score
                    observe_alignment(*aln_it);
                }

                if (track_provenance) {
                    // We're done with this input item
                    funnels[read_num].processed_input();
                }
                
                for (size_t i = 0 ; i < minimizer_extended_cluster_count_by_read[read_num][extension_num].size() ; i++) {
                    if (minimizer_extended_cluster_count_by_read[read_num][extension_num][i] > 0) {
                        // This minimizer is in an extended cluster that gave rise
                        // to at least one alignment, so it is explored.
                        minimizer_explored_by_read[read_num].insert(i);
                        minimizer_aligned_count_by_read[read_num][i] += minimizer_extended_cluster_count_by_read[read_num][extension_num][i];
                    }
                }

                
                return true;
            }, [&](size_t extension_num) {
                // There are too many sufficiently good extensions
                if (track_provenance) {
                    funnels[read_num].pass("extension-set", extension_num, cluster_extension_scores[extension_num]);
                    funnels[read_num].fail("max-alignments", extension_num);
                }
            }, [&](size_t extension_num) {
                // This extension is not good enough.
                if (track_provenance) {
                    funnels[read_num].fail("extension-set", extension_num, cluster_extension_scores[extension_num]);
                }
            });
        
    }


    //Now that we have alignments, figure out how to pair them up
    
    if (track_provenance) {
        // Now say we are finding the winner(s)
        funnels[0].stage("pairing");
        funnels[1].stage("pairing");
    }
    // Fill this in with the indexes of pairs of alignments we will output
    // each alignment is stored as <fragment index, alignment index> into alignments
    // fragment_index should be the same for both ends, unless one was rescued
    vector<pair<pair<size_t, size_t>, pair<size_t, size_t>>> paired_alignments;
    paired_alignments.reserve(alignments.size());


#ifdef print_minimizers
    vector<pair<bool, bool>> alignment_was_rescued;
#endif

    //For each alignment in alignments, which paired_alignment includes it. Follows structure of alignments
    vector<pair<vector<vector<size_t>>, vector<vector<size_t>>>> alignment_groups(alignments.size());

    // Grab all the scores in order for MAPQ computation.
    vector<double> paired_scores;
    paired_scores.reserve(alignments.size());
    vector<int64_t> fragment_distances;
    fragment_distances.reserve(alignments.size());

    //for each alignment pair, what type of pair is it
    enum PairType {paired, unpaired, rescued_from_first, rescued_from_second};
    vector<PairType> pair_types; 
    
    //For each pair of alignments in paired_alignments, how many equivalent or better fragment clusters
    //did we find 
    vector<size_t> better_cluster_count_by_pairs;


    //Keep track of alignments with no pairs in the same fragment cluster
    bool found_pair = false;

    //Alignments that don't have a mate
    // <fragment index, alignment_index, true if its the first end> 
    vector<tuple<size_t, size_t, bool>> unpaired_alignments;
    size_t unpaired_count_1 = 0;
    size_t unpaired_count_2 = 0;

    for (size_t fragment_num = 0 ; fragment_num < alignments.size() ; fragment_num ++ ) {
        //Get pairs of plausible alignments
        alignment_groups[fragment_num].first.resize(alignments[fragment_num].first.size());
        alignment_groups[fragment_num].second.resize(alignments[fragment_num].second.size());
        
        pair<vector<Alignment>, vector<Alignment>>& fragment_alignments = alignments[fragment_num];
        if (!fragment_alignments.first.empty() && ! fragment_alignments.second.empty()) {
            //Only keep pairs of alignments that were in the same fragment cluster
            found_pair = true;
            for (size_t aln_index1 = 0 ; aln_index1 < fragment_alignments.first.size() ; aln_index1++)  {
                Alignment& alignment1 = fragment_alignments.first[aln_index1];
                size_t funnel_index1 = alignment_indices[fragment_num].first[aln_index1];
                for (size_t aln_index2 = 0 ; aln_index2 < fragment_alignments.second.size() ; aln_index2++) {
                    Alignment& alignment2 = fragment_alignments.second[aln_index2];
                    size_t funnel_index2 = alignment_indices[fragment_num].second[aln_index2];

                    //Get the likelihood of the fragment distance
                    int64_t fragment_distance = distance_between(alignment1, alignment2); 

                    double score = score_alignment_pair(alignment1, alignment2, fragment_distance);
                    alignment_groups[fragment_num].first[aln_index1].emplace_back(paired_alignments.size());
                    alignment_groups[fragment_num].second[aln_index2].emplace_back(paired_alignments.size());
                    paired_alignments.emplace_back(make_pair(fragment_num, aln_index1), make_pair(fragment_num, aln_index2));
                    paired_scores.emplace_back(score);
                    fragment_distances.emplace_back(fragment_distance);
                    better_cluster_count_by_pairs.emplace_back(better_cluster_count[fragment_num]);
                    pair_types.emplace_back(paired);
#ifdef print_minimizers
                    alignment_was_rescued.emplace_back(false, false);
#endif

#ifdef debug
        cerr << "Found pair of alignments from fragment " << fragment_num << " with scores " 
             << alignment1.score() << " " << alignment2.score() << " at distance " << fragment_distance 
             << " gets pair score " << score << endl;
        cerr << "Alignment 1: " << pb2json(alignment1) << endl << "Alignment 2: " << pb2json(alignment2) << endl;
#endif

                    if (track_provenance) {
                        funnels[0].processing_input(funnel_index1);
                        funnels[1].processing_input(funnel_index2);
                        funnels[0].substage("pair-clusters");
                        funnels[1].substage("pair-clusters");
                        funnels[0].pass("max-rescue-attempts", funnel_index1);
                        funnels[0].project(funnel_index1);
                        funnels[1].pass("max-rescue-attempts", funnel_index2);
                        funnels[1].project(funnel_index2);
                        funnels[0].substage_stop();
                        funnels[1].substage_stop();
                        funnels[0].processed_input();
                        funnels[1].processed_input();
                    }
                }
            }
        } else if (!fragment_alignments.first.empty()) {
            //If this fragment cluster has only alignments from the first read
#ifdef debug
            cerr << "Found unpaired alignments from fragment " << fragment_num << " for first read" << endl;
#endif
            for (size_t i = 0 ; i < fragment_alignments.first.size() ; i++) {
                unpaired_alignments.emplace_back(fragment_num, i, true);
                unpaired_count_1++;
#ifdef debug
                cerr << "\t" << pb2json(fragment_alignments.first[i]) << endl;
#endif
            }
        } else if (!fragment_alignments.second.empty()) {
            //If this fragment cluster has only alignments from the second read
#ifdef debug
            cerr << "Found unpaired alignments from fragment " << fragment_num << " for second read" << endl;
#endif
            for (size_t i = 0 ; i < fragment_alignments.second.size() ; i++) {
                unpaired_alignments.emplace_back(fragment_num, i, false);
                unpaired_count_2++;
#ifdef debug
                cerr << "\t" << pb2json(fragment_alignments.second[i]) << endl;
#endif
            }
        }
    }
    size_t rescued_count_1 = 0;
    size_t rescued_count_2 = 0;
    vector<vector<double>> unpaired_scores(2) ;
    unpaired_scores[0].reserve(unpaired_alignments.size());
    unpaired_scores[1].reserve(unpaired_alignments.size());


    if (!unpaired_alignments.empty()) {
        //If we found some clusters that had no pair in a fragment cluster
        if (!found_pair) {
            //If we didn't find any pairs find the best alignment for each end

#ifdef debug
            cerr << "Found no pairs and we aren't doing rescue: return best alignment for each read" << endl;
#endif
            tuple<size_t, size_t, size_t> best_index_1 (std::numeric_limits<size_t>::max(), std::numeric_limits<size_t>::max(), std::numeric_limits<size_t>::max());
            tuple<size_t, size_t, size_t> best_index_2(std::numeric_limits<size_t>::max(), std::numeric_limits<size_t>::max(), std::numeric_limits<size_t>::max());
            int64_t best_score_1 = 0;
            int64_t best_score_2 = 0;

            for (tuple<size_t, size_t, bool> index : unpaired_alignments ) {
                Alignment& alignment = std::get<2>(index) ? alignments[std::get<0>(index)].first[std::get<1>(index) ]
                                                          : alignments[std::get<0>(index)].second[std::get<1>(index)];
                if (std::get<2>(index)) {
                    unpaired_scores[0].emplace_back(alignment.score());
                    if (alignment.score() > best_score_1) {
                        best_index_1 = index;
                        best_score_1 = alignment.score();
                    }
                } else {
                    unpaired_scores[1].emplace_back(alignment.score());
                    if (alignment.score() > best_score_2) {
                        best_index_2 = index;
                        best_score_2 = alignment.score();
                    }
                }
            }
            if (max_rescue_attempts == 0 ) { 
                //If we aren't attempting rescue, just return the best alignment from each end
                Alignment& best_aln1 = aln1;
                Alignment& best_aln2 = aln2;
    
                if (std::get<0>(best_index_1) != std::numeric_limits<size_t>::max()) {
                    //If there was a best alignment for 1, use it
                    best_aln1 = alignments[std::get<0>(best_index_1)].first[std::get<1>(best_index_1)]; 
                } else {
                    //Otherwise return an empty alignment
                    best_aln1.clear_refpos();
                    best_aln1.clear_path();
                    best_aln1.set_score(0);
                    best_aln1.set_identity(0);
                    best_aln1.set_mapping_quality(0);
                }

                if (std::get<0>(best_index_2) != std::numeric_limits<size_t>::max()) {
                    //If there was a best alignment for 2, use it
                    best_aln2 = alignments[std::get<0>(best_index_2)].second[std::get<2>(best_index_2)]; 
                } else {
                    //Otherwise return an empty alignment
                    best_aln2.clear_refpos();
                    best_aln2.clear_path();
                    best_aln2.set_score(0);
                    best_aln2.set_identity(0);
                    best_aln2.set_mapping_quality(0);
                }
                set_annotation(best_aln1, "unpaired", true);
                set_annotation(best_aln2, "unpaired", true);

                pair<vector<Alignment>, vector<Alignment>> paired_mappings;
                paired_mappings.first.emplace_back(std::move(best_aln1));
                paired_mappings.second.emplace_back(std::move(best_aln2));
                // Flip aln2 back to input orientation
                reverse_complement_alignment_in_place(&paired_mappings.second.back(), [&](vg::id_t node_id) {
                    return gbwt_graph.get_length(gbwt_graph.get_handle(node_id));
                });

                paired_mappings.first.back().set_mapping_quality(1);
                paired_mappings.second.back().set_mapping_quality(1);

                // Stop this alignment
                funnels[0].stop();
                funnels[1].stop();
                
                if (track_provenance) {
                    funnels[0].annotate_mapped_alignment(paired_mappings.first[0], track_correctness);
                    funnels[0].annotate_mapped_alignment(paired_mappings.second[0], track_correctness);
                }
                return paired_mappings;
            } else if (best_score_1 != 0 and best_score_2 != 0) {
                //We are attempting rescue, but we still want to keep the best alignments as a potential (unpaired) pair 
                pair<pair<size_t, size_t>, pair<size_t, size_t>> index_pair =  make_pair(make_pair(std::get<0>(best_index_1), std::get<1>(best_index_1)), 
                                                                                         make_pair(std::get<0>(best_index_2), std::get<1>(best_index_2)));

                Alignment& aln1 = alignments[std::get<0>(best_index_1)].first[std::get<1>(best_index_1)];
                Alignment& aln2 = alignments[std::get<0>(best_index_2)].second[std::get<1>(best_index_2)];
                paired_alignments.push_back(index_pair);
                //Assume the distance between them is infinite
                double pair_score = score_alignment_pair(aln1, aln2, std::numeric_limits<int64_t>::max());
                paired_scores.emplace_back(pair_score);
                fragment_distances.emplace_back(std::numeric_limits<int64_t>::max());
                better_cluster_count_by_pairs.emplace_back(0);
                pair_types.emplace_back(unpaired);
            }
        }

        if (max_rescue_attempts != 0) {
            //Attempt rescue on unpaired alignments if either we didn't find any pairs or if the unpaired alignments are very good

            process_until_threshold_a(unpaired_alignments, (std::function<double(size_t)>) [&](size_t i) -> double{
                tuple<size_t, size_t, bool>& index = unpaired_alignments.at(i);
                return (double) std::get<2>(index) ? alignments[std::get<0>(index)].first[std::get<1>(index)].score()
                                                   : alignments[std::get<0>(index)].second[std::get<1>(index)].score();
            }, 0, 1, max_rescue_attempts, [&](size_t i) {
                tuple<size_t, size_t, bool>& index = unpaired_alignments.at(i);
                bool found_first = std::get<2>(index); 
                size_t j = found_first ? alignment_indices[std::get<0>(index)].first[std::get<1>(index)]
                                        : alignment_indices[std::get<0>(index)].second[std::get<1>(index)];
                if (track_provenance) {
                    funnels[found_first ? 0 : 1].processing_input(j);
                    funnels[found_first ? 0 : 1].substage("rescue");
                }
                Alignment& mapped_aln = found_first ? alignments[std::get<0>(index)].first[std::get<1>(index)]
                                                    : alignments[std::get<0>(index)].second[std::get<1>(index)];
                Alignment rescued_aln = found_first ? aln2 : aln1;
                rescued_aln.clear_path();

                if (found_pair && (double) mapped_aln.score() < (double) (found_first ? best_alignment_scores.first : best_alignment_scores.second) * paired_rescue_score_limit) {
                    //If we have already found paired clusters and this unpaired alignment is not good enough, do nothing
                    return true;
                }

                //Rescue the alignment
                attempt_rescue(mapped_aln, rescued_aln, minimizers_by_read[(found_first ? 1 : 0)], found_first);

                if (rescued_aln.path().mapping_size() != 0) {
                    //If we actually found an alignment

                    int64_t fragment_dist = found_first ? distance_between(mapped_aln, rescued_aln) 
                                                      : distance_between(rescued_aln, mapped_aln);
<<<<<<< HEAD

                double score = score_alignment_pair(mapped_aln, rescued_aln, fragment_dist);

                set_annotation(mapped_aln, "rescuer", true);
                set_annotation(rescued_aln, "rescued", true);
                set_annotation(mapped_aln,  "fragment_length", (double)fragment_dist);
                set_annotation(rescued_aln, "fragment_length", (double)fragment_dist);

                //Since we're still accumulating a list of indexes of pairs of alignments,
                //add the new alignment to the list of alignments 
                //(in a separate "fragment cluster" vector for rescued alignments) and keep track of its index
                //
                pair<size_t, size_t> mapped_index (std::get<0>(index), std::get<1>(index)); 
                pair<size_t, size_t> rescued_index (alignments.size() - 1, 
                            found_first ? alignments.back().second.size() : alignments.back().first.size());
                found_first ? alignments.back().second.emplace_back(std::move(rescued_aln)) 
                            : alignments.back().first.emplace_back(std::move(rescued_aln));
                found_first ? rescued_count_1++ : rescued_count_2++;

                found_first ? alignment_groups.back().second.emplace_back() : alignment_groups.back().first.emplace_back();
                pair<pair<size_t, size_t>, pair<size_t, size_t>> index_pair = found_first ? 
                            make_pair(mapped_index, rescued_index) : make_pair(rescued_index, mapped_index);
                paired_alignments.push_back(index_pair);
                paired_scores.emplace_back(score);
                fragment_distances.emplace_back(fragment_dist);
                pair_types.push_back(found_first ? rescued_from_first : rescued_from_second); 
                better_cluster_count_by_pairs.emplace_back(better_cluster_count[mapped_index.first]);
=======
                    bool duplicated = false;

                    double dev = fragment_dist - fragment_length_distr.mean();
                    double fragment_length_log_likelihood = -dev * dev / (2.0 * fragment_length_distr.std_dev() * fragment_length_distr.std_dev());
                    double score = mapped_aln.score() + rescued_aln.score() + (fragment_length_log_likelihood / get_aligner()->log_base);

                    set_annotation(mapped_aln, "rescuer", true);
                    set_annotation(rescued_aln, "rescued", true);
                    set_annotation(mapped_aln,  "fragment_length", (double)fragment_dist);
                    set_annotation(rescued_aln, "fragment_length", (double)fragment_dist);

                    //Since we're still accumulating a list of indexes of pairs of alignments,
                    //add the new alignment to the list of alignments 
                    //(in a separate "fragment cluster" vector for rescued alignments) and keep track of its index
                    //
                    pair<size_t, size_t> mapped_index (std::get<0>(index), std::get<1>(index)); 
                    pair<size_t, size_t> rescued_index (alignments.size() - 1, 
                                found_first ? alignments.back().second.size() : alignments.back().first.size());
                    found_first ? alignments.back().second.emplace_back(std::move(rescued_aln)) 
                                : alignments.back().first.emplace_back(std::move(rescued_aln));
                    found_first ? rescued_count_1++ : rescued_count_2++;

                    found_first ? alignment_groups.back().second.emplace_back() : alignment_groups.back().first.emplace_back();
                    pair<pair<size_t, size_t>, pair<size_t, size_t>> index_pair = found_first ? 
                                make_pair(mapped_index, rescued_index) : make_pair(rescued_index, mapped_index);
                    paired_alignments.push_back(index_pair);
                    paired_scores.emplace_back(score);
                    fragment_distances.emplace_back(fragment_dist);
                    rescued_from.push_back(found_first); 
                    better_cluster_count_by_pairs.emplace_back(better_cluster_count[mapped_index.first]);
>>>>>>> a7457576

#ifdef print_minimizers
                alignment_was_rescued.emplace_back(!found_first, found_first);
#endif
                if (track_provenance) {
                    funnels[found_first ? 0 : 1].pass("max-rescue-attempts", j);
                    funnels[found_first ? 0 : 1].project(j);
                    funnels[found_first ? 1 : 0].introduce();
                }
                if (track_provenance) {
                    funnels[found_first ? 0 : 1].processed_input();
                    funnels[found_first ? 0 : 1].substage_stop();
                }
                return true;
            }, [&](size_t i) {
                //This alignment is good enough but we already rescued enough
                if (track_provenance) {
                    tuple<size_t, size_t, bool> index = unpaired_alignments.at(i);
                    bool found_first = std::get<2>(index); 
                    size_t j = found_first ? alignment_indices[std::get<0>(index)].first[std::get<1>(index)]
                                            : alignment_indices[std::get<0>(index)].second[std::get<1>(index)];
                    funnels[found_first ? 0 : 1].fail("max-rescue-attempts", j);
                }
                return;
            }, [&] (size_t i) {
                //This alignment is insufficiently good
                if (track_provenance) {
                    //TODO: Fail something here
                    tuple<size_t, size_t, bool> index = unpaired_alignments.at(i);
                    bool found_first = std::get<2>(index); 
                    size_t j = found_first ? alignment_indices[std::get<0>(index)].first[std::get<1>(index)]
                                            : alignment_indices[std::get<0>(index)].second[std::get<1>(index)];
                }
                return;
            });
        }
    }

    
    
    if (track_provenance) {
        // Now say we are finding the winner(s)
        funnels[0].stage("winner");
        funnels[1].stage("winner");
    }

    // Fill this in with the alignments we will output
    pair<vector<Alignment>, vector<Alignment>> mappings;
    // Grab all the scores in order for MAPQ computation.
    vector<double> scores;
    vector<double> scores_group_1;
    vector<double> scores_group_2;
    vector<int64_t> distances;
    vector<PairType> types; 
    mappings.first.reserve(paired_alignments.size());
    mappings.second.reserve(paired_alignments.size());
    scores.reserve(paired_scores.size());
    distances.reserve(fragment_distances.size());
    types.reserve(pair_types.size());

    //For each pair of alignments in mappings, how many equivalent or better fragment clusters were there
    vector<size_t> better_cluster_count_by_mappings;

#ifdef print_minimizers
vector<pair<bool, bool>> mapping_was_rescued;
vector<pair<pair<size_t, size_t>, pair<size_t, size_t>>> pair_indices;
#endif

    process_until_threshold_a(paired_alignments, (std::function<double(size_t)>) [&](size_t i) -> double {
        return paired_scores[i];
    }, 0, 1, max_multimaps, [&](size_t alignment_num) {
        // This alignment makes it
        // Called in score order

        pair<pair<size_t, size_t>, pair<size_t, size_t>> index_pair = paired_alignments[alignment_num];
        
        
        // Remember the score at its rank
        scores.emplace_back(paired_scores[alignment_num]);
        distances.emplace_back(fragment_distances[alignment_num]);
        types.emplace_back(pair_types[alignment_num]);
        better_cluster_count_by_mappings.emplace_back(better_cluster_count_by_pairs[alignment_num]);
        // Remember the output alignment
        mappings.first.emplace_back( alignments[index_pair.first.first].first[index_pair.first.second]);
        mappings.second.emplace_back(alignments[index_pair.second.first].second[index_pair.second.second]);

        if (mappings.first.size() == 1 && found_pair) {
            //If this is the best pair of alignments that we're going to return and we didn't attempt rescue, 
            //get the group scores for mapq

            //Get the scores of this pair 
            scores_group_1.push_back(paired_scores[alignment_num]);
            scores_group_2.push_back(paired_scores[alignment_num]);

            //The indices (into paired_alignments) of pairs with the same first read as this
            vector<size_t>& alignment_group_1 = alignment_groups[index_pair.first.first].first[index_pair.first.second];
            //And second read
            vector<size_t>& alignment_group_2 = alignment_groups[index_pair.second.first].second[index_pair.second.second];

            for (size_t other_alignment_num : alignment_group_1) {
                if (other_alignment_num != alignment_num) {
                    scores_group_1.push_back(paired_scores[other_alignment_num]);
                }
            }
            for (size_t other_alignment_num : alignment_group_2) {
                if (other_alignment_num != alignment_num) {
                    scores_group_2.push_back(paired_scores[other_alignment_num]);
                }
            }
        }



        // Flip aln2 back to input orientation
        reverse_complement_alignment_in_place(&mappings.second.back(), [&](vg::id_t node_id) {
            return gbwt_graph.get_length(gbwt_graph.get_handle(node_id));
        });
        if (mappings.first.size() > 1) {
            mappings.first.back().set_is_secondary(true);
            mappings.second.back().set_is_secondary(true);
        }

#ifdef print_minimizers
        mapping_was_rescued.emplace_back(alignment_was_rescued[alignment_num]);
        pair_indices.push_back(index_pair);
#endif
        
        if (track_provenance) {
            // Tell the funnel
            funnels[0].pass("max-multimaps", alignment_num);
            funnels[0].project(alignment_num);
            funnels[0].score(alignment_num, scores.back());
            funnels[1].pass("max-multimaps", alignment_num);
            funnels[1].project(alignment_num);
            funnels[1].score(alignment_num, scores.back());
        }
        
        return true;
    }, [&](size_t alignment_num) {
        // We already have enough alignments, although this one has a good score
        
        // Remember the score at its rank anyway
        scores.emplace_back(paired_scores[alignment_num]);
        distances.emplace_back(fragment_distances[alignment_num]);
        types.emplace_back(pair_types[alignment_num]);
        better_cluster_count_by_mappings.emplace_back(better_cluster_count_by_pairs[alignment_num]);

 
#ifdef print_minimizers
        pair<pair<size_t, size_t>, pair<size_t, size_t>> index_pair = paired_alignments[alignment_num];
        pair_indices.push_back(index_pair);
#endif       
        if (track_provenance) {
            funnels[0].fail("max-multimaps", alignment_num);
            funnels[1].fail("max-multimaps", alignment_num);
        }
    }, [&](size_t alignment_num) {
        // This alignment does not have a sufficiently good score
        // Score threshold is 0; this should never happen
        assert(false);
    });

    if (track_provenance) {
        funnels[0].substage("mapq");
        funnels[1].substage("mapq");
    }

    
    // Compute raw explored caps (with 2.0 scaling, like for single-end) and raw group caps.
    // Non-capping caps stay at infinity.
    vector<double> mapq_explored_caps(2, std::numeric_limits<float>::infinity());
    vector<double> mapq_score_groups(2, std::numeric_limits<float>::infinity());
    // We also have one fragment_cluster_cap across both ends.
    double fragment_cluster_cap = std::numeric_limits<float>::infinity();
    // And one base uncapped MAPQ
    double uncapped_mapq = 0;
    double new_cluster_cap = numeric_limits<double>::infinity();
 
    if (mappings.first.empty()) {
        //If we didn't get an alignment, return empty alignments
        mappings.first.emplace_back(aln1);
        mappings.second.emplace_back(aln2);

        // Flip aln2 back to input orientation
        reverse_complement_alignment_in_place(&mappings.second.back(), [&](vg::id_t node_id) {
                return gbwt_graph.get_length(gbwt_graph.get_handle(node_id));
                });

        mappings.first.back().clear_refpos();
        mappings.first.back().clear_path();
        mappings.first.back().set_score(0);
        mappings.first.back().set_identity(0);
        mappings.first.back().set_mapping_quality(0);

        mappings.second.back().clear_refpos();
        mappings.second.back().clear_path();
        mappings.second.back().set_score(0);
        mappings.second.back().set_identity(0);
        mappings.second.back().set_mapping_quality(0);
#ifdef print_minimizers
        mapping_was_rescued.emplace_back(false, false);
        pair_indices.emplace_back(make_pair(std::numeric_limits<size_t>::infinity(), std::numeric_limits<size_t>::infinity()), 
                        make_pair(std::numeric_limits<size_t>::infinity(), std::numeric_limits<size_t>::infinity()));
#endif

    } else {
    
#ifdef debug
        cerr << "For scores ";
        for (auto& score : scores) cerr << score << " ";
#endif

        //Get the multiplicities for mapq calculation
        //We're only using multiplicities if the alignments were rescued
        double estimated_multiplicity_from_1 = unpaired_count_1 > 0 ? (double) unpaired_count_1 / min(rescued_count_1, max_rescue_attempts) : 1.0;
        double estimated_multiplicity_from_2 = unpaired_count_2 > 0 ? (double) unpaired_count_2 / min(rescued_count_2, max_rescue_attempts) : 1.0;
        vector<double> paired_multiplicities;
        bool all_rescued = true;
        for (PairType type : types) {
            switch (type){
                case paired:
                    paired_multiplicities.push_back(1.0);
                    all_rescued=false;
                case unpaired:
                    paired_multiplicities.push_back(1.0);
                case rescued_from_first:
                    paired_multiplicities.push_back(estimated_multiplicity_from_1);
                case rescued_from_second:
                    paired_multiplicities.push_back(estimated_multiplicity_from_2);
            }
        }
        const vector<double>* multiplicities = all_rescued ? &paired_multiplicities : nullptr; 
        // Compute base MAPQ if not unmapped. Otherwise use 0 instead of the 50% this would give us.
        // If all of the alignment pairs were found with rescue, use the multiplicities to determine mapq
        // Use exact mapping quality
        uncapped_mapq = scores[0] == 0 ? 0 : 
            get_regular_aligner()->compute_mapping_quality(scores, false, multiplicities);

        //Cap mapq at 1 - 1 / # equivalent or better fragment clusters, including self
         if (better_cluster_count_by_mappings.front() > 1) {
            // TODO: why is this a sensible cap?
            fragment_cluster_cap = prob_to_phred(1.0 - (1.0 / (double) better_cluster_count_by_mappings.front()));
            // Leave zeros in here and don't round.
        }

        //If one alignment was duplicated in other pairs, cap the mapq for that alignment at the mapq
        //of the group of duplicated alignments. Always compute this even if not quite sensible.
        mapq_score_groups[0] = get_regular_aligner()->compute_mapping_quality(scores_group_1, false);
        mapq_score_groups[1] = get_regular_aligner()->compute_mapping_quality(scores_group_2, false);
        
        for (auto read_num : {0, 1}) {
            // For each fragment

            // Find the source read
            auto& aln = read_num == 0 ? aln1 : aln2;
            
            vector<size_t> explored_minimizers;
            for (size_t i = 0; i < minimizers_by_read[read_num].size(); i++) {
                if (minimizer_explored_by_read[read_num].contains(i)) {
                    explored_minimizers.push_back(i);
                }
            }
            // Compute exploration cap on MAPQ. TODO: avoid needing to pass as much stuff along.
            double mapq_explored_cap =  faster_cap(minimizers_by_read[read_num], explored_minimizers, aln.sequence(), aln.quality());

            mapq_explored_caps[read_num] = mapq_explored_cap;

            // Remember the caps
            auto& to_annotate = (read_num == 0 ? mappings.first : mappings.second).front();
            set_annotation(to_annotate, "mapq_explored_cap", mapq_explored_cap);
            set_annotation(to_annotate, "mapq_score_group", mapq_score_groups[read_num]);
        }
        
        // Have a function to transform interesting cap values to uncapped.
        auto preprocess_cap = [&](double cap) {
            return (cap != -numeric_limits<double>::infinity()) ? cap : numeric_limits<double>::infinity();
        };
        
        for (auto read_num : {0, 1}) {
            // For each fragment

            // Compute the overall cap for just this read, now that the individual cap components are filled in for both reads.
            double escape_bonus = uncapped_mapq < std::numeric_limits<int32_t>::max() ? 1.0 : 2.0;
            double mapq_cap = std::min(fragment_cluster_cap, ((mapq_explored_caps[0] + mapq_explored_caps[1])*escape_bonus) );

            //TODO: How to cap mapq when the reads were unpaired
            if (types.front() == unpaired) {
                //If this pair came from two different fragment cluster, then cap mapq at the mapq
                //from only unpaired alignments of this read
                mapq_cap = std::min(mapq_cap, (double)get_regular_aligner()->compute_mapping_quality(unpaired_scores[read_num], false));
            }
            
            // Find the MAPQ to cap
            double read_mapq = uncapped_mapq;
            
            // Remember the uncapped MAPQ
            auto& to_annotate = (read_num == 0 ? mappings.first : mappings.second).front();
            set_annotation(to_annotate, "mapq_uncapped", read_mapq);
            // And the cap we actually applied (possibly from the pair partner)
            set_annotation(to_annotate, "mapq_applied_cap", mapq_cap);

            // Apply the cap, and limit to 0-60
            double capped_mapq = min(mapq_cap, read_mapq); 
            if (distances.front() == std::numeric_limits<int64_t>::max()) {
                //If the two reads are not reachable, lower cap
                capped_mapq = capped_mapq / 2.0;
            }
            read_mapq = max(min(capped_mapq, 120.0) / 2.0, 0.0);
            
            // Save the MAPQ
            to_annotate.set_mapping_quality(read_mapq);
            
#ifdef debug
            cerr << "MAPQ for read " << read_num << " is " << read_mapq << ", was " << uncapped_mapq
                << " capped by fragment cluster cap " << fragment_cluster_cap
                << ", score group cap " << (mapq_score_groups[read_num] / 2.0)
                << ", combined explored cap " << ((mapq_explored_caps[0] + mapq_explored_caps[1]) / 2.0)  << endl;
#endif  
        }
        
        //Annotate top pair with its fragment distance, fragment length distrubution, and secondary scores
        set_annotation(mappings.first.front(), "fragment_length", (double) distances.front());
        set_annotation(mappings.second.front(), "fragment_length", (double) distances.front());
        string distribution = "-I " + to_string(fragment_length_distr.mean()) + " -D " + to_string(fragment_length_distr.std_dev());
        set_annotation(mappings.first.front(),"fragment_length_distribution", distribution);
        set_annotation(mappings.second.front(),"fragment_length_distribution", distribution);
        set_annotation(mappings.first.front(),"secondary_scores", scores);
        set_annotation(mappings.second.front(),"secondary_scores", scores);
    
    }
    
    // Make sure pair partners reference each other
    pair_all(mappings);
        
    if (track_provenance) {
        funnels[0].substage_stop();
        funnels[1].substage_stop();
    }
    
    // Stop this alignment
    funnels[0].stop();
    funnels[1].stop();
    
    if (track_provenance) {
        funnels[0].annotate_mapped_alignment(mappings.first[0], track_correctness);
        funnels[1].annotate_mapped_alignment(mappings.second[0], track_correctness);
        
        // Annotate with parameters used for the filters.
        set_annotation(mappings.first[0] , "param_hit-cap", (double) hit_cap);
        set_annotation(mappings.first[0] , "param_hard-hit-cap", (double) hard_hit_cap);
        set_annotation(mappings.first[0] , "param_score-fraction", (double) minimizer_score_fraction);
        set_annotation(mappings.first[0] , "param_max-extensions", (double) max_extensions);
        set_annotation(mappings.first[0] , "param_max-alignments", (double) max_alignments);
        set_annotation(mappings.first[0] , "param_cluster-score", (double) cluster_score_threshold);
        set_annotation(mappings.first[0] , "param_cluster-coverage", (double) cluster_coverage_threshold);
        set_annotation(mappings.first[0] , "param_extension-set", (double) extension_set_score_threshold);
        set_annotation(mappings.first[0] , "param_max-multimaps", (double) max_multimaps);
        set_annotation(mappings.first[0] , "param_max-rescue-attempts", (double) max_rescue_attempts);
        set_annotation(mappings.second[0], "param_hit-cap", (double) hit_cap);
        set_annotation(mappings.second[0], "param_hard-hit-cap", (double) hard_hit_cap);
        set_annotation(mappings.second[0], "param_score-fraction", (double) minimizer_score_fraction);
        set_annotation(mappings.second[0], "param_max-extensions", (double) max_extensions);
        set_annotation(mappings.second[0], "param_max-alignments", (double) max_alignments);
        set_annotation(mappings.second[0], "param_cluster-score", (double) cluster_score_threshold);
        set_annotation(mappings.second[0], "param_cluster-coverage", (double) cluster_coverage_threshold);
        set_annotation(mappings.second[0], "param_extension-set", (double) extension_set_score_threshold);
        set_annotation(mappings.second[0], "param_max-multimaps", (double) max_multimaps);
        set_annotation(mappings.second[0] , "param_max-rescue-attempts", (double) max_rescue_attempts);

    }
 
#ifdef print_minimizers

    if (distances.size() == 0) {
        distances.emplace_back(0);
    }
    cerr << aln1.sequence() << "\t";
    for (char c : aln1.quality()) {
        cerr << (char)(c+33);
    }
    cerr << "\t" << max_fragment_num << "\t" << mapping_was_rescued[0].first << "\t" << mapping_was_rescued[0].second 
         << "\t" << distances.front();
    for (size_t i = 0 ; i < minimizers_by_read[0].size() ; i++) {
        auto& minimizer = minimizers_by_read[0][i];
        cerr << "\t"
             << minimizer.value.key.decode(minimizer.length) << "\t"
             << minimizer.forward_offset() << "\t"
             << minimizer.agglomeration_start << "\t"
             << minimizer.agglomeration_length << "\t"
             << minimizer.hits << "\t"
             << minimizer_explored_by_read[0].contains(i);
         if (minimizer_explored_by_read[0].contains(i)) {
             assert(minimizer.hits<=hard_hit_cap) ;
         }
    }
    cerr << "\t" << uncapped_mapq << "\t" << fragment_cluster_cap << "\t" << mapq_score_groups[0] << "\t" 
         << mapq_explored_caps[0] << "\t" << new_cluster_cap << "\t" << mappings.first.front().mapping_quality() << "\t";  
    for (size_t i = 0 ; i < scores.size() ; i++) {
        pair<pair<size_t, size_t>, pair<size_t, size_t>> indices = pair_indices[i];
        Alignment& aln_1 = alignments[indices.first.first].first[indices.first.second];
        Alignment& aln_2 = alignments[indices.second.first].second[indices.second.second];

        int64_t dist = distances[i];
        assert(dist == distance_between(aln_1, aln_2)); 

        assert(scores[i] == score_alignment_pair(aln_1, aln_2, dist);

        double multiplicity = paired_multiplicities.size() == scores.size() ? paired_multiplicities[i] : 1.0;

        cerr << aln_1.score() << "," 
             << aln_2.score() << "," 
             << multiplicity << "," 
             << scores[i] << ";";
    }

    
    if (track_correctness) {
        cerr << "\t" << funnels[0].last_correct_stage() << endl;
    } else {
        cerr << "\t?" << endl;
    }

    cerr << aln2.sequence() << "\t";
    for (char c : aln2.quality()) {
        cerr << (char)(c+33);
    }
    cerr << "\t" << max_fragment_num << "\t" << mapping_was_rescued[0].second << "\t" << mapping_was_rescued[0].first 
         << "\t" << distances.front();
    for (size_t i = 0 ; i < minimizers_by_read[1].size() ; i++) {
        auto& minimizer = minimizers_by_read[1][i];
        cerr << "\t"
             << minimizer.value.key.decode(minimizer.length) << "\t"
             << minimizer.forward_offset() << "\t"
             << minimizer.agglomeration_start << "\t"
             << minimizer.agglomeration_length << "\t"
             << minimizer.hits << "\t"
             << minimizer_explored_by_read[1].contains(i);
         if (minimizer_explored_by_read[1].contains(i)) {
             assert(minimizer.hits<=hard_hit_cap) ;
         }
    }
    cerr << "\t" << uncapped_mapq << "\t" << fragment_cluster_cap << "\t" << mapq_score_groups[1] << "\t" 
         << mapq_explored_caps[1] << "\t" << new_cluster_cap << "\t" << mappings.second.front().mapping_quality() << "\t";

    for (size_t i = 0 ; i < scores.size() ; i++) {
        pair<pair<size_t, size_t>, pair<size_t, size_t>> indices = pair_indices[i];
        Alignment& aln_1 = alignments[indices.first.first].first[indices.first.second];
        Alignment& aln_2 = alignments[indices.second.first].second[indices.second.second];

        int64_t dist = distances[i];
        assert(dist == distance_between(aln_1, aln_2)); 

        assert(scores[i] == score_alignment_pair(aln_1, aln_2, dist);

        double multiplicity = paired_multiplicities.size() == scores.size() ? paired_multiplicities[i] : 1.0;

        cerr << aln_1.score() << "," 
             << aln_2.score() << "," 
             << multiplicity << "," 
             << scores[i] << ";";
    }

    if (track_correctness) {
        cerr << "\t" << funnels[1].last_correct_stage() << endl;
    } else {
        cerr << "\t?" << endl;
    }
#endif

    // Ship out all the aligned alignments
    return mappings;

#ifdef debug
    // Dump the funnel info graph.
    funnels[0].to_dot(cerr);
    funnels[1].to_dot(cerr);
#endif
}

//-----------------------------------------------------------------------------


double MinimizerMapper::faster_cap(const vector<Minimizer>& minimizers, vector<size_t>& minimizers_explored,
    const string& sequence, const string& quality_bytes) {

    // TODO: Maybe we should to something smarter if we do not have base qualities.
    if (quality_bytes.empty()) {
        return numeric_limits<double>::infinity();
    }

    // Sort minimizer subset so we go through minimizers in increasing order of start position
    std::sort(minimizers_explored.begin(), minimizers_explored.end(), [&](size_t a, size_t b) {
        // Return true if a must come before b, and false otherwise
        return minimizers[a].forward_offset() < minimizers[b].forward_offset();
    });
#ifdef debug
    cerr << "Sorted " << minimizers_explored.size() << " minimizers" << endl;
#endif

#ifdef debug
    cerr << "Explored minimizers:" << endl;
    dump_debug_minimizers(minimizers, sequence, &minimizers_explored);
#endif

    // Make a DP table holding the log10 probability of having an error disrupt each minimizer.
    // Entry i+1 is log prob of mutating minimizers 0, 1, 2, ..., i.
    // Make sure to have an extra field at the end to support this.
    // Initialize with -inf for unfilled.
    vector<double> c(minimizers_explored.size() + 1, -numeric_limits<double>::infinity());
    c[0] = 0.0;
    
    for_each_agglomeration_interval(minimizers, sequence, quality_bytes, minimizers_explored, [&](size_t left, size_t right, size_t bottom, size_t top) {
        // For each overlap range in the agglomerations
        
#ifdef debug
        cerr << "Consider overlap range " << left << " to " << right << " in minimizer ranks " << bottom << " to " << top << endl;
        cerr << "log10prob for bottom: " << c[bottom] << endl;
#endif
        
        // Calculate the probability of a disruption here
        double p_here = get_log10_prob_of_disruption_in_interval(minimizers, sequence, quality_bytes,
            minimizers_explored.begin() + bottom, minimizers_explored.begin() + top, left, right);

#ifdef debug
        cerr << "log10prob for here: " << p_here << endl;
#endif
        
        // Calculate prob of all intervals up to top being disrupted
        double p = c[bottom] + p_here;
        
#ifdef debug
        cerr << "log10prob overall: " << p << endl;
#endif

        for (size_t i = bottom + 1; i < top + 1; i++) {
            // Replace min-prob for minimizers in the interval
            if (c[i] < p) {
#ifdef debug
                cerr << "\tBeats " << c[i] << " at rank " << i-1 << endl;
#endif
                c[i] = p;
            } else {
#ifdef debug
                cerr << "\tBeaten by " << c[i] << " at rank " << i-1 << endl;
#endif
            }
        }
    });
    
#ifdef debug
    cerr << "log10prob after all minimizers is " << c.back() << endl;
#endif
    
    assert(!isinf(c.back()));
    // Conver to Phred.
    double result = -c.back() * 10;
    return result;
}

void MinimizerMapper::for_each_agglomeration_interval(const vector<Minimizer>& minimizers,
    const string& sequence, const string& quality_bytes,
    const vector<size_t>& minimizer_indices,
    const function<void(size_t, size_t, size_t, size_t)>& iteratee) {
    
    if (minimizer_indices.empty()) {
        // Handle no item case
        return;
    }

    // Items currently being iterated over
    list<const Minimizer*> stack = {&minimizers[minimizer_indices.front()]};
    // The left end of an item interval
    size_t left = stack.front()->agglomeration_start;
    // The index of the first item in the interval in the sequence of selected items
    size_t bottom = 0;

    // Emit all intervals that precede a given point "right"
    auto emit_preceding_intervals = [&](size_t right) {
        while (left < right) {
            // Work out the end position of the top thing on the stack
            size_t stack_top_end = stack.front()->agglomeration_start + stack.front()->agglomeration_length;
            if (stack_top_end <= right) {
                // Case where the left-most item ends before the start of the new item
                iteratee(left, stack_top_end, bottom, bottom + stack.size());

                // If the stack contains only one item there is a gap between the item
                // and the new item, otherwise just shift to the end of the leftmost item
                left = stack.size() == 1 ? right : stack_top_end;

                bottom += 1;
                stack.pop_front();
            } else {
                // Case where the left-most item ends at or after the beginning of the new new item
                iteratee(left, right, bottom, bottom + stack.size());
                left = right;
            }
        }
    };

    for (auto it = minimizer_indices.begin() + 1; it != minimizer_indices.end(); ++it) {
        // For each item in turn
        auto& item = minimizers[*it];
        
        assert(stack.size() > 0);

        // For each new item we return all intervals that
        // precede its start
        emit_preceding_intervals(item.agglomeration_start);

        // Add the new item for the next loop
        stack.push_back(&item);
    }

    // Intervals of the remaining intervals on the stack
    emit_preceding_intervals(sequence.size());
}

double MinimizerMapper::get_log10_prob_of_disruption_in_interval(const vector<Minimizer>& minimizers,
    const string& sequence, const string& quality_bytes,
    const vector<size_t>::iterator& disrupt_begin, const vector<size_t>::iterator& disrupt_end,
    size_t left, size_t right) {
    
#ifdef debug
    cerr << "Compute log10 probability in interval " << left << "-" << right << endl;
#endif
    
    if (left == right) {
        // 0-length intervals need no disruption.
        return 0;
    }
   
    // Ww eant an OR over all the columns, so we compute an AND of NOT all the columns, and then NOT at the end. 
    // Start with the first column.
    double p = 1.0 - get_prob_of_disruption_in_column(minimizers, sequence, quality_bytes, disrupt_begin, disrupt_end, left);
#ifdef debug
    cerr << "\tProbability not disrupted at column " << left << ": " << p << endl;
#endif
    for(size_t i = left + 1 ; i < right; i++) {
        // OR up probability of all the other columns
        double col_p = 1.0 - get_prob_of_disruption_in_column(minimizers, sequence, quality_bytes, disrupt_begin, disrupt_end, i);
#ifdef debug
        cerr << "\tProbability not disrupted at column " << i << ": " << col_p << endl;
#endif
        p *= col_p;
#ifdef debug
        cerr << "\tRunning AND of not disrupted anywhere: " << p << endl;
#endif
    }
    
    // NOT the AND of NOT, so we actually OR over the columns.
    // Also convert to log10prob.
    return log10(1.0 - p);
 
}

double MinimizerMapper::get_prob_of_disruption_in_column(const vector<Minimizer>& minimizers,
    const string& sequence, const string& quality_bytes,
    const vector<size_t>::iterator& disrupt_begin, const vector<size_t>::iterator& disrupt_end,
    size_t index) {
    
#ifdef debug
    cerr << "\tCompute probability at column " << index << endl;
#endif
    
    // Base cost is quality. Make sure to compute a non-integral answer.
    double p = phred_to_prob((uint8_t)quality_bytes[index]);
#ifdef debug
    cerr << "\t\tBase probability from quality: " << p << endl;
#endif
    for (auto it = disrupt_begin; it != disrupt_end; ++it) {
        // For each minimizer to disrupt
        auto& m = minimizers[*it];
        
#ifdef debug
        cerr << "\t\tRelative rank " << (it - disrupt_begin) << " is minimizer " << m.value.key.decode(m.length) << endl;
#endif
        
        if (!(m.forward_offset() <= index && index < m.forward_offset() + m.length)) {
            // Index is out of range of the minimizer itself. We're in the flank.
#ifdef debug
            cerr << "\t\t\tColumn " << index << " is in flank." << endl;
#endif
            // How many new possible minimizers would an error here create in this agglomeration,
            // to compete with its minimizer?
            // No more than one per position in a minimizer sequence.
            // No more than 1 per base from the start of the agglomeration to here, inclusive.
            // No more than 1 per base from here to the last base of the agglomeration, inclusive.
            size_t possible_minimizers = min((size_t) m.length,
                                             min(index - m.agglomeration_start + 1,
                                             (m.agglomeration_start + m.agglomeration_length) - index));

            // Account for at least one of them beating the minimizer.
            double any_beat_prob = prob_for_at_least_one(m.value.hash, possible_minimizers);
            
#ifdef debug
            cerr << "\t\t\tBeat hash " << m.value.hash << " at least 1 time in " << possible_minimizers << " gives probability: " << any_beat_prob << endl;
#endif
            
            p *= any_beat_prob;
            
            // TODO: handle N somehow??? It can occur outside the minimizer itself, here in the flank.
        }
#ifdef debug
        cerr << "\t\t\tRunning AND prob: " << p << endl;
#endif
    }
    
    return p;
}

//-----------------------------------------------------------------------------

void MinimizerMapper::attempt_rescue(const Alignment& aligned_read, Alignment& rescued_alignment, const std::vector<Minimizer>& minimizers, bool rescue_forward ) {

    if (this->rescue_algorithm == rescue_none) { return; }

    // We are traversing the same small subgraph repeatedly, so it's better to use a cache.
    gbwtgraph::CachedGBWTGraph cached_graph(this->gbwt_graph);

#ifdef debug
    cerr << "Attempt rescue from: " << pb2json(aligned_read) << endl;
#endif

    // Find all nodes within a reasonable range from aligned_read.
    std::unordered_set<id_t> rescue_nodes;
    int64_t min_distance = max(0.0, fragment_length_distr.mean() - rescued_alignment.sequence().size() - rescue_subgraph_stdevs * fragment_length_distr.std_dev());
    int64_t max_distance = fragment_length_distr.mean() + rescue_subgraph_stdevs * fragment_length_distr.std_dev();
    distance_index.subgraph_in_range(aligned_read.path(), &cached_graph, min_distance, max_distance, rescue_nodes, rescue_forward);

    if (rescue_nodes.size() == 0) {
        //If the rescue subgraph is empty
        return;
    }

    // Remove node ids that do not exist in the GBWTGraph from the subgraph.
    // We may be using the distance index of the original graph, and nodes
    // not visited by any thread are missing from the GBWTGraph.
    for (auto iter = rescue_nodes.begin(); iter != rescue_nodes.end(); ) {
        if (!cached_graph.has_node(*iter)) {
            iter = rescue_nodes.erase(iter);
        } else {
            ++iter;
        }
    }

    // Get rid of the old path.
    rescued_alignment.clear_path();

    // Find all seeds in the subgraph and try to get a full-length extension.
    GaplessExtender::cluster_type seeds = this->seeds_in_subgraph(minimizers, rescue_nodes);
    std::vector<GaplessExtension> extensions = this->extender.extend(seeds, rescued_alignment.sequence(), &cached_graph);

    // If we have a full-length extension, use it as the rescued alignment.
    if (GaplessExtender::full_length_extensions(extensions)) {
        this->extension_to_alignment(extensions.front(), rescued_alignment);
        return;
    }

    // The haplotype-based algorithm is a special case.
    if (this->rescue_algorithm == rescue_haplotypes) {
        // Find and unfold the local haplotypes in the subgraph.
        std::vector<std::vector<handle_t>> haplotype_paths;
        bdsg::HashGraph align_graph;
        this->extender.unfold_haplotypes(rescue_nodes, haplotype_paths, align_graph);

        // Align to the subgraph.
        size_t gap_limit = this->get_regular_aligner()->longest_detectable_gap(rescued_alignment);
        this->get_regular_aligner()->align_xdrop(rescued_alignment, align_graph,
                                                 std::vector<MaximalExactMatch>(), false, gap_limit);
        this->fix_dozeu_score(rescued_alignment, align_graph, std::vector<handle_t>());

        // Get the corresponding alignment to the original graph.
        this->extender.transform_alignment(rescued_alignment, haplotype_paths);
        return;
    }

    // Determine the best extension.
    size_t best = extensions.size();
    for (size_t i = 0; i < extensions.size(); i++) {
        if (best >= extensions.size() || extensions[i].score > extensions[best].score) {
            best = i;
        }
    }

    // Use the best extension as a seed for dozeu.
    // Also ensure that the entire extension is in the subgraph.
    std::vector<MaximalExactMatch> dozeu_seed;
    if (best < extensions.size()) {
        const GaplessExtension& extension = extensions[best];
        for (handle_t handle : extension.path) {
            rescue_nodes.insert(cached_graph.get_id(handle));
        }
        dozeu_seed.emplace_back();
        dozeu_seed.back().begin = rescued_alignment.sequence().begin() + extension.read_interval.first;
        dozeu_seed.back().end = rescued_alignment.sequence().begin() + extension.read_interval.second;
        nid_t id = cached_graph.get_id(extension.path.front());
        bool is_reverse = cached_graph.get_is_reverse(extension.path.front());
        gcsa::node_type node = gcsa::Node::encode(id, extension.offset, is_reverse);
        dozeu_seed.back().nodes.push_back(node);
    }

    // GSSW and dozeu assume that the graph is a DAG.
    std::vector<handle_t> topological_order = gbwtgraph::topological_order(cached_graph, rescue_nodes);
    if (!topological_order.empty()) {
        if (rescue_algorithm == rescue_dozeu) {
            size_t gap_limit = this->get_regular_aligner()->longest_detectable_gap(rescued_alignment);
            get_regular_aligner()->align_xdrop(rescued_alignment, cached_graph, topological_order,
                                               dozeu_seed, false, gap_limit);
            this->fix_dozeu_score(rescued_alignment, cached_graph, topological_order);
        } else {
            get_regular_aligner()->align(rescued_alignment, cached_graph, topological_order);
        }
        return;
    }

    // Build a subgraph overlay.
    SubHandleGraph sub_graph(&cached_graph);
    for (id_t id : rescue_nodes) {
        sub_graph.add_handle(cached_graph.get_handle(id));
    }

    // Create an overlay where each strand is a separate node.
    StrandSplitGraph split_graph(&sub_graph);

    // Dagify the subgraph.
    bdsg::HashGraph dagified;
    std::unordered_map<id_t, id_t> dagify_trans =
        algorithms::dagify(&split_graph, &dagified, rescued_alignment.sequence().size());

    // Align to the subgraph.
    // TODO: Map the seed to the dagified subgraph.
    if (this->rescue_algorithm == rescue_dozeu) {
        size_t gap_limit = this->get_regular_aligner()->longest_detectable_gap(rescued_alignment);
        get_regular_aligner()->align_xdrop(rescued_alignment, dagified, std::vector<MaximalExactMatch>(), false, gap_limit);
        this->fix_dozeu_score(rescued_alignment, dagified, std::vector<handle_t>());
    } else if (this->rescue_algorithm == rescue_gssw) {
        get_regular_aligner()->align(rescued_alignment, dagified, true);
    }

    // Map the alignment back to the original graph.
    Path& path = *(rescued_alignment.mutable_path());
    for (size_t i = 0; i < path.mapping_size(); i++) {
        Position& pos = *(path.mutable_mapping(i)->mutable_position());
        id_t id = dagify_trans[pos.node_id()];
        handle_t handle = split_graph.get_underlying_handle(split_graph.get_handle(id));
        pos.set_node_id(sub_graph.get_id(handle));
        pos.set_is_reverse(sub_graph.get_is_reverse(handle));
    }
    
#ifdef debug
    cerr << "Rescue result: " << pb2json(rescued_alignment) << endl;
#endif
}

GaplessExtender::cluster_type MinimizerMapper::seeds_in_subgraph(const std::vector<Minimizer>& minimizers,
                                                                 const std::unordered_set<id_t>& subgraph) const {
    std::vector<id_t> sorted_ids(subgraph.begin(), subgraph.end());
    std::sort(sorted_ids.begin(), sorted_ids.end());
    GaplessExtender::cluster_type result;
    for (const Minimizer& minimizer : minimizers) {
        gbwtgraph::hits_in_subgraph(minimizer.hits, minimizer.occs, sorted_ids, [&](pos_t pos, gbwtgraph::payload_type) {
            if (minimizer.value.is_reverse) {
                size_t node_length = this->gbwt_graph.get_length(this->gbwt_graph.get_handle(id(pos)));
                pos = reverse_base_pos(pos, node_length);
            }
            result.insert(GaplessExtender::to_seed(pos, minimizer.value.offset));
        });
    }
    return result;
}

void MinimizerMapper::fix_dozeu_score(Alignment& rescued_alignment, const HandleGraph& rescue_graph,
                                      const std::vector<handle_t>& topological_order) const {

    const Aligner* aligner = this->get_regular_aligner();
    int32_t score = aligner->score_contiguous_alignment(rescued_alignment);
    if (score > 0) {
        rescued_alignment.set_score(score);
    } else {
        rescued_alignment.clear_path();
        if (topological_order.empty()) {
            aligner->align(rescued_alignment, rescue_graph, true);
        } else {
            aligner->align(rescued_alignment, rescue_graph, topological_order);
        }
    }
}

//-----------------------------------------------------------------------------

int64_t MinimizerMapper::distance_between(const Alignment& aln1, const Alignment& aln2) {
    assert(aln1.path().mapping_size() != 0); 
    assert(aln2.path().mapping_size() != 0); 
     
    pos_t pos1 = initial_position(aln1.path()); 
    pos_t pos2 = final_position(aln2.path());

    int64_t min_dist = distance_index.min_distance(pos1, pos2);
    return min_dist == -1 ? numeric_limits<int64_t>::max() : min_dist;
}

void MinimizerMapper::extension_to_alignment(const GaplessExtension& extension, Alignment& alignment) const {
    *(alignment.mutable_path()) = extension.to_path(this->gbwt_graph, alignment.sequence());
    alignment.set_score(extension.score);
    double identity = 0.0;
    if (!alignment.sequence().empty()) {
        size_t len = alignment.sequence().length();
        identity = (len - extension.mismatches()) / static_cast<double>(len);
    }
    alignment.set_identity(identity);
}

//-----------------------------------------------------------------------------

std::vector<MinimizerMapper::Minimizer> MinimizerMapper::find_minimizers(const std::string& sequence, Funnel& funnel) const {

    if (this->track_provenance) {
        // Start the minimizer finding stage
        funnel.stage("minimizer");
    }

    std::vector<Minimizer> result;
    double base_score = 1.0 + std::log(this->hard_hit_cap);
    for (size_t i = 0; i < this->minimizer_indexes.size(); i++) {
        // Get minimizers and their window agglomeration starts and lengths
        vector<tuple<gbwtgraph::DefaultMinimizerIndex::minimizer_type, size_t, size_t>> current_minimizers = 
            minimizer_indexes[i]->minimizer_regions(sequence);
        for (auto& m : current_minimizers) {
            double score = 0.0;
            auto hits = this->minimizer_indexes[i]->count_and_find(get<0>(m));
            if (hits.first > 0) {
                if (hits.first <= this->hard_hit_cap) {
                    score = base_score - std::log(hits.first);
                } else {
                    score = 1.0;
                }
            }
            result.push_back({ std::get<0>(m), std::get<1>(m), std::get<2>(m), hits.first, hits.second,
                               (int32_t) minimizer_indexes[i]->k(), (int32_t) minimizer_indexes[i]->w(), score });
        }
    }
    std::sort(result.begin(), result.end());

    if (this->track_provenance) {
        // Record how many we found, as new lines.
        funnel.introduce(result.size());
    }

    return result;
}

std::vector<MinimizerMapper::Seed> MinimizerMapper::find_seeds(const std::vector<Minimizer>& minimizers, const Alignment& aln, Funnel& funnel) const {

    if (this->track_provenance) {
        // Start the minimizer locating stage
        funnel.stage("seed");
    }

    // One of the filters accepts minimizers until selected_score reaches target_score.
    double base_target_score = 0.0;
    for (const Minimizer& minimizer : minimizers) {
        base_target_score += minimizer.score;
    }
    double target_score = (base_target_score * this->minimizer_score_fraction) + 0.000001;
    double selected_score = 0.0;

    // In order to consistently take either all or none of the minimizers in
    // the read with a particular sequence, we track whether we took the
    // previous one.
    bool took_last = false;

#ifdef debug
    std::cerr << "All minimizers:" << std::endl;
    dump_debug_minimizers(minimizers, aln.sequence());
#endif

    // Select the minimizers we use for seeds.
    size_t rejected_count = 0;
    std::vector<Seed> seeds;
    // Flag whether each minimizer in the read was located or not, for MAPQ capping.
    // We ignore minimizers with no hits (count them as not located), because
    // they would have to be created in the read no matter where we say it came
    // from, and because adding more of them should lower the MAPQ cap, whereas
    // locating more of the minimizers that are present and letting them pass
    // to the enxt stage should raise the cap.
    for (size_t i = 0; i < minimizers.size(); i++) {
        if (this->track_provenance) {
            // Say we're working on it
            funnel.processing_input(i);
        }

        // Select the minimizer if it is informative enough or if the total score
        // of the selected minimizers is not high enough.
        const Minimizer& minimizer = minimizers[i];

        if (minimizer.hits == 0) {
            // A minimizer with no hits can't go on.
            took_last = false;
            // We do not treat it as located for MAPQ capping purposes.
            if (this->track_provenance) {
                funnel.fail("any-hits", i);
            }
        } else if (minimizer.hits <= this->hit_cap ||
            (minimizer.hits <= this->hard_hit_cap && selected_score + minimizer.score <= target_score) ||
            (took_last && i > 0 && minimizer.value.key == minimizers[i - 1].value.key)) {
            
            // We should keep this minimizer instance because it is
            // sufficiently rare, or we want it to make target_score, or it is
            // the same sequence as the previous minimizer which we also took.

            // Locate the hits.
            for (size_t j = 0; j < minimizer.hits; j++) {
                pos_t hit = gbwtgraph::Position::decode(minimizer.occs[j].pos);
                // Reverse the hits for a reverse minimizer
                if (minimizer.value.is_reverse) {
                    size_t node_length = this->gbwt_graph.get_length(this->gbwt_graph.get_handle(id(hit)));
                    hit = reverse_base_pos(hit, node_length);
                }
                // Extract component id and offset in the root chain, if we have them for this seed.
                // TODO: Get all the seed values here
                tuple<bool, size_t, size_t, bool, size_t, size_t, size_t, size_t, bool> chain_info
                    (false, MIPayload::NO_VALUE, MIPayload::NO_VALUE, false, MIPayload::NO_VALUE, MIPayload::NO_VALUE, MIPayload::NO_VALUE, MIPayload::NO_VALUE, false );
                if (minimizer.occs[j].payload != MIPayload::NO_CODE) {
                    chain_info = MIPayload::decode(minimizer.occs[j].payload);
                }
                seeds.push_back({ hit, i, std::get<0>(chain_info), std::get<1>(chain_info), std::get<2>(chain_info), 
                    std::get<3>(chain_info), std::get<4>(chain_info), std::get<5>(chain_info), std::get<6>(chain_info), std::get<7>(chain_info), std::get<8>(chain_info) });
            }
            
            if (!(took_last && i > 0 && minimizer.value.key == minimizers[i - 1].value.key)) {
                // We did not also take a previous identical-sequence minimizer, so count this one towards the score.
                selected_score += minimizer.score;
            }

            // Remember that we took this minimizer
            took_last = true;

            if (this->track_provenance) {
                // Record in the funnel that this minimizer gave rise to these seeds.
                funnel.pass("any-hits", i);
                funnel.pass("hard-hit-cap", i);
                funnel.pass("hit-cap||score-fraction", i, selected_score  / base_target_score);
                funnel.expand(i, minimizer.hits);
            }
        } else if (minimizer.hits <= this->hard_hit_cap) {
            // Passed hard hit cap but failed score fraction/normal hit cap
            took_last = false;
            rejected_count++;
            if (this->track_provenance) {
                funnel.pass("any-hits", i);
                funnel.pass("hard-hit-cap", i);
                funnel.fail("hit-cap||score-fraction", i, (selected_score + minimizer.score) / base_target_score);
            }
            //Stop looking for more minimizers once we fail the score fraction
            target_score = selected_score; 
        } else {
            // Failed hard hit cap
            took_last = false;
            rejected_count++;
            if (this->track_provenance) {
                funnel.pass("any-hits", i);
                funnel.fail("hard-hit-cap", i);
            }
        }
        if (this->track_provenance) {
            // Say we're done with this input item
            funnel.processed_input();
        }
    }

    if (this->track_provenance && this->track_correctness) {
        // Tag seeds with correctness based on proximity along paths to the input read's refpos
        funnel.substage("correct");

        if (this->path_graph == nullptr) {
            cerr << "error[vg::MinimizerMapper] Cannot use track_correctness with no XG index" << endl;
            exit(1);
        }

        if (aln.refpos_size() != 0) {
            for (size_t i = 0; i < seeds.size(); i++) {
                // Find every seed's reference positions. This maps from path name to pairs of offset and orientation.
                auto offsets = algorithms::nearest_offsets_in_paths(this->path_graph, seeds[i].pos, 100);
                
                for (auto& true_pos : aln.refpos()) {
                    // For every annotated true position
                    for (auto& hit_pos : offsets[this->path_graph->get_path_handle(true_pos.name())]) {
                        // Look at all the hit positions on the path the read's true position is on.
                        if (abs((int64_t)hit_pos.first - (int64_t) true_pos.offset()) < 200) {
                            // Call this seed hit close enough to be correct
                            funnel.tag_correct(i);
                        }
                    }
                }
            }
        }
    }

#ifdef debug
    std::cerr << "Found " << seeds.size() << " seeds from " << (minimizers.size() - rejected_count) << " minimizers, rejected " << rejected_count << std::endl;
#endif

    return seeds;
}

//-----------------------------------------------------------------------------

void MinimizerMapper::score_cluster(Cluster& cluster, size_t i, const std::vector<Minimizer>& minimizers, const std::vector<Seed>& seeds, size_t seq_length, Funnel& funnel) const {

    if (this->track_provenance) {
        // Say we're making it
        funnel.producing_output(i);
    }

    // Initialize the values.
    cluster.score = 0.0;
    cluster.coverage = 0.0;
    cluster.present = SmallBitset(minimizers.size());

    // Determine the minimizers that are present in the cluster.
    for (auto hit_index : cluster.seeds) {
        cluster.present.insert(seeds[hit_index].source);
#ifdef debug
        cerr << "Minimizer " << seeds[hit_index].source << " is present in cluster " << i << endl;
#endif
    }

    // Compute the score and cluster coverage.
    sdsl::bit_vector covered(seq_length, 0);
    for (size_t j = 0; j < minimizers.size(); j++) {
        if (cluster.present.contains(j)) {
            const Minimizer& minimizer = minimizers[j];
            cluster.score += minimizer.score;

            // The offset of a reverse minimizer is the endpoint of the kmer
            size_t start_offset = minimizer.forward_offset();
            size_t k = minimizer.length;

            // Set the k bits starting at start_offset.
            covered.set_int(start_offset, sdsl::bits::lo_set[k], k);
        }
    }
    // Count up the covered positions and turn it into a fraction.
    cluster.coverage = sdsl::util::cnt_one_bits(covered) / static_cast<double>(seq_length);

    if (this->track_provenance) {
        // Record the cluster in the funnel as a group of the size of the number of items.
        funnel.merge_group(cluster.seeds.begin(), cluster.seeds.end());
        funnel.score(funnel.latest(), cluster.score);

        // Say we made it.
        funnel.produced_output();
    }
}

//-----------------------------------------------------------------------------

int MinimizerMapper::score_extension_group(const Alignment& aln, const vector<GaplessExtension>& extended_seeds,
    int gap_open_penalty, int gap_extend_penalty) {
        
    if (extended_seeds.empty()) {
        // TODO: We should never see an empty group of extensions
        return 0;
    } else if (GaplessExtender::full_length_extensions(extended_seeds)) {
        // These are full-length matches. We already have the score.
        return extended_seeds.front().score;
    } else {
        // This is a collection of one or more non-full-length extended seeds.
        
        if (aln.sequence().size() == 0) {
            // No score here
            return 0;
        }
       
        // We use a sweep line algorithm to find relevant points along the read: extension starts or ends.
        // This records the last base to be covered by the current sweep line.
        int64_t sweep_line = 0;
        // This records the first base not covered by the last sweep line.
        int64_t last_sweep_line = 0;
        
        // And we track the next unentered gapless extension
        size_t unentered = 0;
        
        // Extensions we are in are in this min-heap of past-end position and gapless extension number.
        vector<pair<size_t, size_t>> end_heap;
        // The heap uses this comparator
        auto min_heap_on_first = [](const pair<size_t, size_t>& a, const pair<size_t, size_t>& b) {
            // Return true if a must come later in the heap than b
            return a.first > b.first;
        };
        
        // We track the best score for a chain reaching the position before this one and ending in a gap.
        // We never let it go below 0.
        // Will be 0 when there's no gap that can be open
        int best_gap_score = 0;
        
        // We track the score for the best chain ending with each gapless extension
        vector<int> best_chain_score(extended_seeds.size(), 0);
        
        // And we're after the best score overall that we can reach when an extension ends
        int best_past_ending_score_ever = 0;
        
        // Overlaps are more complicated.
        // We need a heap of all the extensions for which we have seen the
        // start and that we can thus overlap.
        // We filter things at the top of the heap if their past-end positions
        // have occurred.
        // So we store pairs of score we get backtracking to the current
        // position, and past-end position for the thing we are backtracking
        // from.
        vector<pair<int, size_t>> overlap_heap;
        // We can just use the standard max-heap comparator
        
        // We encode the score relative to a counter that we increase by the
        // gap extend every base we go through, so we don't need to update and
        // re-sort the heap.
        int overlap_score_offset = 0;
        
        while(last_sweep_line <= aln.sequence().size()) {
            // We are processed through the position before last_sweep_line.
            
            // Find a place for sweep_line to go
            
            // Find the next seed start
            int64_t next_seed_start = numeric_limits<int64_t>::max();
            if (unentered < extended_seeds.size()) {
                next_seed_start = extended_seeds[unentered].read_interval.first;
            }
            
            // Find the next seed end
            int64_t next_seed_end = numeric_limits<int64_t>::max();
            if (!end_heap.empty()) {
                next_seed_end = end_heap.front().first;
            }
            
            // Whichever is closer between those points and the end, do that.
            sweep_line = min(min(next_seed_end, next_seed_start), (int64_t) aln.sequence().size());
            
            // So now we're only interested in things that happen at sweep_line.
            
            // Compute the distance from the previous sweep line position
            // Make sure to account for last_sweep_line's semantics as the next unswept base.
            int sweep_distance = sweep_line - last_sweep_line + 1;
            
            // We need to track the score of the best thing that past-ended here
            int best_past_ending_score_here = 0;
            
            while(!end_heap.empty() && end_heap.front().first == sweep_line) {
                // Find anything that past-ends here
                size_t past_ending = end_heap.front().second;
                
                // Mix it into the score
                best_past_ending_score_here = std::max(best_past_ending_score_here, best_chain_score[past_ending]);
                
                // Remove it from the end-tracking heap
                std::pop_heap(end_heap.begin(), end_heap.end(), min_heap_on_first);
                end_heap.pop_back();
            }
            

            // Mix that into the best score overall
            best_past_ending_score_ever = std::max(best_past_ending_score_ever, best_past_ending_score_here);
            
            if (sweep_line == aln.sequence().size()) {
                // We don't need to think about gaps or backtracking anymore since everything has ended
                break;
            }
            
            // Update the overlap score offset by removing some gap extends from it.
            overlap_score_offset += sweep_distance * gap_extend_penalty;
            
            // The best way to backtrack to here is whatever is on top of the heap, if anything, that doesn't past-end here.
            int best_overlap_score = 0;
            while (!overlap_heap.empty()) {
                // While there is stuff on the heap
                if (overlap_heap.front().second <= sweep_line) {
                    // We are already past this thing, so drop it
                    std::pop_heap(overlap_heap.begin(), overlap_heap.end());
                    overlap_heap.pop_back();
                } else {
                    // This is at the top of the heap and we aren't past it
                    // Decode and use its score offset if we only backtrack to here.
                    best_overlap_score = overlap_heap.front().first + overlap_score_offset;
                    // Stop looking in the heap
                    break;
                }
            }
            
            // The best way to end 1 before here in a gap is either:
            
            if (best_gap_score != 0) {
                // Best way to end 1 before our last sweep line position with a gap, plus distance times gap extend penalty
                best_gap_score -= sweep_distance * gap_extend_penalty;
            }
            
            // Best way to end 1 before here with an actual extension, plus the gap open part of the gap open penalty.
            // (Will never be taken over an actual adjacency)
            best_gap_score = std::max(0, std::max(best_gap_score, best_past_ending_score_here - (gap_open_penalty - gap_extend_penalty)));
            
            while (unentered < extended_seeds.size() && extended_seeds[unentered].read_interval.first == sweep_line) {
                // For each thing that starts here
                
                // Compute its chain score
                best_chain_score[unentered] = std::max(best_overlap_score,
                    std::max(best_gap_score, best_past_ending_score_here)) + extended_seeds[unentered].score;
                
                // Compute its backtrack-to-here score and add it to the backtracking heap
                // We want how far we would have had to have backtracked to be
                // able to preceed the base we are at now, where this thing
                // starts.
                size_t extension_length = extended_seeds[unentered].read_interval.second - extended_seeds[unentered].read_interval.first;
                int raw_overlap_score = best_chain_score[unentered] - gap_open_penalty - gap_extend_penalty * extension_length;
                int encoded_overlap_score = raw_overlap_score - overlap_score_offset;
                
                // Stick it in the heap
                overlap_heap.emplace_back(encoded_overlap_score, extended_seeds[unentered].read_interval.second);
                std::push_heap(overlap_heap.begin(), overlap_heap.end());
                
                // Add it to the end finding heap
                end_heap.emplace_back(extended_seeds[unentered].read_interval.second, unentered);
                std::push_heap(end_heap.begin(), end_heap.end(), min_heap_on_first);
                
                // Advance and check the next thing to start
                unentered++;
            }
            
            // Move last_sweep_line to sweep_line.
            // We need to add 1 since last_sweep_line is the next *un*included base
            last_sweep_line = sweep_line + 1;
        }
        

        // When we get here, we've seen the end of every extension and so we
        // have the best score at the end of any of them.
        return best_past_ending_score_ever;
    }


}

std::vector<int> MinimizerMapper::score_extensions(const std::vector<std::vector<GaplessExtension>>& extensions, const Alignment& aln, Funnel& funnel) const {

    // Extension scoring substage.
    if (this->track_provenance) {
        funnel.substage("score");
    }

    // We now estimate the best possible alignment score for each cluster.
    std::vector<int> result(extensions.size(), 0);
    for (size_t i = 0; i < extensions.size(); i++) {
        
        if (this->track_provenance) {
            funnel.producing_output(i);
        }
        
        result[i] = score_extension_group(aln, extensions[i], get_regular_aligner()->gap_open, get_regular_aligner()->gap_extension);
        
        // Record the score with the funnel.
        if (this->track_provenance) {
            funnel.score(i, result[i]);
            funnel.produced_output();
        }
    }

    return result;
}

std::vector<int> MinimizerMapper::score_extensions(const std::vector<std::pair<std::vector<GaplessExtension>, size_t>>& extensions, const Alignment& aln, Funnel& funnel) const {

    // Extension scoring substage.
    if (this->track_provenance) {
        funnel.substage("score");
    }

    // We now estimate the best possible alignment score for each cluster.
    std::vector<int> result(extensions.size(), 0);
    for (size_t i = 0; i < extensions.size(); i++) {
        
        if (this->track_provenance) {
            funnel.producing_output(i);
        }
        
        result[i] = score_extension_group(aln, extensions[i].first, get_regular_aligner()->gap_open, get_regular_aligner()->gap_extension);
        
        // Record the score with the funnel.
        if (this->track_provenance) {
            funnel.score(i, result[i]);
            funnel.produced_output();
        }
    }

    return result;
}

//-----------------------------------------------------------------------------

// (value, cost)
typedef std::pair<uint32_t, int32_t> pareto_point;

void find_pareto_frontier(std::vector<pareto_point>& v) {
    if(v.empty()) {
        return;
    }
    std::sort(v.begin(), v.end(), [](pareto_point a, pareto_point b) {
        return (a.second < b.second || (a.second == b.second && a.first > b.first));
    });
    size_t tail = 1;
    for (size_t i = 1; i < v.size(); i++) {
        if (v[i].first <= v[tail - 1].first) {
            continue;
        }
        v[tail] = v[i];
        tail++;
    }
    v.resize(tail);
    std::sort(v.begin(), v.end());
}

// Positive gap penalty if there is a gap.
int32_t gap_penalty(size_t length, const Aligner* aligner) {
    return (length == 0 ? 0 : aligner->gap_open + (length - 1) * aligner->gap_extension);
}

// Positive penalty for a number of mismatches.
int32_t mismatch_penalty(size_t n, const Aligner* aligner) {
    return n * (aligner->match + aligner->mismatch);
}

// Positive gap penalty, assuming that there is always a gap.
int32_t gap_penalty(size_t start, size_t limit, const Aligner* aligner) {
    return (start >= limit ? aligner->gap_open : aligner->gap_open + (limit - start - 1) * aligner->gap_extension);
}

// Positive flank penalty based on taking a gap to the end or to the Pareto frontier.
int32_t flank_penalty(size_t length, const std::vector<pareto_point>& frontier, const Aligner* aligner) {
    int32_t result = gap_penalty(length, aligner);
    for (size_t i = 0; i < frontier.size(); i++) {
        int32_t candidate = frontier[i].second + gap_penalty(frontier[i].first, length, aligner);
        result = std::min(result, candidate);
        if (frontier[i].first >= length) {
            break;
        }
    }
    return result;
}

void MinimizerMapper::find_optimal_tail_alignments(const Alignment& aln, const vector<GaplessExtension>& extended_seeds, Alignment& best, Alignment& second_best) const {

    // This assumes that full-length extensions have the highest scores.
    // We want to align at least two extensions and at least one
    // partial extension. However, we do not want to align more than one
    // partial extension, unless the score is very close to the best
    // extension or the extension looks very promising.
    size_t min_extensions = 1;
    for (const GaplessExtension& extension : extended_seeds) {
        if (extension.full()) {
            min_extensions++;
        }
    }
    if (min_extensions < 2) {
        min_extensions = 2;
    }

    /*
      (length, penalty) pairs sorted by length. Pareto frontiers for the
      number of bp we can align at each end and the corresponding alignment
      score penalty. We use three types of points:
      1. A gap from the start/end of the read to the start/end of the
         extension followed by the entire extension.
      2. A gap from the start/end of the read to the start/end of the
         extension followed by the extension until the first mismatch.
      3. A k + w - 2 bp exact match at the start/end of the read.
    */
    const Aligner* aligner = this->get_regular_aligner();
    std::vector<pareto_point> left_frontier, right_frontier;
    {
        size_t seq_len = aln.sequence().length();
        for (const GaplessExtension& extension : extended_seeds) {
            if (extension.full()) {
                continue;
            }
            int32_t left_penalty = gap_penalty(extension.read_interval.first, aligner);
            int32_t mid_penalty = mismatch_penalty(extension.mismatches(), aligner);
            int32_t right_penalty = gap_penalty(seq_len - extension.read_interval.second, aligner);
            left_frontier.push_back(pareto_point(extension.read_interval.second, mid_penalty + left_penalty));
            right_frontier.push_back(pareto_point(seq_len - extension.read_interval.first, mid_penalty + right_penalty));
            if (extension.mismatches() > 0) {
                left_frontier.push_back(pareto_point(extension.mismatch_positions.front(), left_penalty));
                right_frontier.push_back(pareto_point(seq_len - extension.mismatch_positions.back() - 1, right_penalty));
            }
        }
        size_t min_k = this->minimizer_indexes.front()->k();
        size_t min_w = this->minimizer_indexes.front()->w();
        for (size_t i = 1; i < this->minimizer_indexes.size(); i++) {
            min_k = std::min(min_k, this->minimizer_indexes[i]->k());
            min_w = std::min(min_w, this->minimizer_indexes[i]->w());
        }
        left_frontier.push_back(pareto_point(min_k + min_w - 2, 0));
        right_frontier.push_back(pareto_point(min_k + min_w - 2, 0));
    }
    find_pareto_frontier(left_frontier);
    find_pareto_frontier(right_frontier);

#ifdef debug
    cerr << "Trying to find " << min_extensions << " tail alignments for " << extended_seeds.size() << " extended seeds" << endl;
#endif
    
    // We will keep the winning alignment here, in pieces
    Path winning_left;
    Path winning_middle;
    Path winning_right;
    int32_t winning_score = 0;

    Path second_left;
    Path second_middle;
    Path second_right;
    int32_t second_score = 0;
    
    // Handle each extension in the set
    bool partial_extension_aligned = false;
    int32_t threshold = -1;
    process_until_threshold_a<GaplessExtension, double>(extended_seeds,
        [&](size_t extended_seed_num) -> double {
            return static_cast<double>(extended_seeds[extended_seed_num].score);
        }, extension_score_threshold, min_extensions, max_local_extensions,
        [&](size_t extended_seed_num) -> bool {
       
            // This extended seed looks good enough.
            const GaplessExtension& extension = extended_seeds[extended_seed_num];

            // Extensions with score at most this will not be aligned,
            // unless we do not have enough alignments.
            if (threshold < 0) {
                threshold = extension.score - extension_score_threshold;
            }

            // Identify the special case: We already have aligned a partial
            // extension and the current score is too far below the best
            // extension. We do not want to align further partial extensions,
            // unless they look very promising.
            // The estimate is based on taking a gap to read end or to another
            // extension on the Pareto frontier, for both ends.
            if (!extension.full()) {
                if (partial_extension_aligned && extension.score <= threshold) {
                    int32_t score_estimate = aln.sequence().length() * aligner->match + 2 * aligner->full_length_bonus -
                        mismatch_penalty(extension.mismatches(), aligner);
                    if (!extension.left_full) {
                        score_estimate -= flank_penalty(extension.read_interval.first, left_frontier, aligner);
                    }
                    if (!extension.right_full) {
                        score_estimate -= flank_penalty(aln.sequence().length() - extension.read_interval.second,
                            right_frontier, aligner);
                    }
                    if (score_estimate <= winning_score) {
                        return true;
                    }
                }
                partial_extension_aligned = true;
            }
            
            // TODO: We don't track this filter with the funnel because it
            // operates within a single "item" (i.e. cluster/extension set).
            // We track provenance at the item level, so throwing out wrong
            // local alignments in a correct cluster would look like throwing
            // out correct things.
            // TODO: Revise how we track correctness and provenance to follow
            // sub-cluster things.
       
            // We start with the path in extension_paths[extended_seed_num],
            // scored in extension_path_scores[extended_seed_num]
            
            // We also have a left tail path and score
            pair<Path, int64_t> left_tail_result {{}, 0};
            // And a right tail path and score
            pair<Path, int64_t> right_tail_result {{}, 0};
            
            if (!extension.left_full) {
                // There is a left tail
                
                // Have scratch for the longest detectable gap
                size_t longest_detectable_gap;
    
                // Get the forest of all left tail placements
                auto forest = get_tail_forest(extension, aln.sequence().size(), true, &longest_detectable_gap);
           
                // Grab the part of the read sequence that comes before the extension
                string before_sequence = aln.sequence().substr(0, extension.read_interval.first);
                
                // Do right-pinned alignment
                left_tail_result = std::move(get_best_alignment_against_any_tree(forest, before_sequence,
                    extension.starting_position(gbwt_graph), false, longest_detectable_gap));
            }
            
            if (!extension.right_full) {
                // There is a right tail
                
                // Have scratch for the longest detectable gap
                size_t longest_detectable_gap;
                
                // Get the forest of all right tail placements
                auto forest = get_tail_forest(extension, aln.sequence().size(), false, &longest_detectable_gap);
            
                // Find the sequence
                string trailing_sequence = aln.sequence().substr(extension.read_interval.second);
        
                // Do left-pinned alignment
                right_tail_result = std::move(get_best_alignment_against_any_tree(forest, trailing_sequence,
                    extension.tail_position(gbwt_graph), true, longest_detectable_gap));
            }
            
            // Compute total score
            int32_t total_score = extension.score + left_tail_result.second + right_tail_result.second;
            
#ifdef debug
            cerr << "Extended seed " << extended_seed_num << " has left tail of " << extension.read_interval.first << "bp and right tail of " << (aln.sequence().size() - extension.read_interval.second) << "bp for total score " << total_score << endl;
#endif

            // Get the node ids of the beginning and end of each alignment
            id_t winning_start = winning_score == 0 ? 0 : (winning_left.mapping_size() == 0
                                          ? winning_middle.mapping(0).position().node_id()
                                          : winning_left.mapping(0).position().node_id());
            id_t current_start = left_tail_result.first.mapping_size() == 0
                                     ? gbwt_graph.get_id(extension.path.front())
                                     : left_tail_result.first.mapping(0).position().node_id();
            id_t winning_end = winning_score == 0 ? 0 : (winning_right.mapping_size() == 0
                                  ? winning_middle.mapping(winning_middle.mapping_size() - 1).position().node_id()
                                  : winning_right.mapping(winning_right.mapping_size()-1).position().node_id());
            id_t current_end = right_tail_result.first.mapping_size() == 0
                                ? gbwt_graph.get_id(extension.path.back())
                                : right_tail_result.first.mapping(right_tail_result.first.mapping_size()-1).position().node_id();

            // Is this left tail different from the currently winning left tail?
            bool different_left = winning_start != current_start;
            bool different_right = winning_end != current_end;

            if (total_score > winning_score || winning_score == 0) {
                // This is the new best alignment seen so far.

                if (winning_score != 0 && different_left && different_right) {
                //The previous best scoring alignment replaces the second best
                    second_score = winning_score;
                    second_left = std::move(winning_left);
                    second_middle = std::move(winning_middle);
                    second_right = std::move(winning_right);
                }

                // Save the score
                winning_score = total_score;
                // And the path parts
                winning_left = std::move(left_tail_result.first);
                winning_middle = extension.to_path(gbwt_graph, aln.sequence());
                winning_right = std::move(right_tail_result.first);

            } else if ((total_score > second_score || second_score == 0) && different_left && different_right) {
                // This is the new second best alignment seen so far and it is 
                // different from the best alignment.
                
                // Save the score
                second_score = total_score;
                // And the path parts
                second_left = std::move(left_tail_result.first);
                second_middle = extension.to_path(gbwt_graph, aln.sequence());
                second_right = std::move(right_tail_result.first);
            }

            return true;
        }, [&](size_t extended_seed_num) {
            // This extended seed is good enough by its own score, but we have too many.
            // Do nothing
        }, [&](size_t extended_seed_num) {
            // This extended seed isn't good enough by its own score.
            // Do nothing
        });
        
    // Now we know the winning path and score. Move them over to out
    best.set_score(winning_score);
    second_best.set_score(second_score);

    // Concatenate the paths. We know there must be at least an edit boundary
    // between each part, because the maximal extension doesn't end in a
    // mismatch or indel and eats all matches.
    // We also don't need to worry about jumps that skip intervening sequence.
    *best.mutable_path() = std::move(winning_left);

    for (auto* to_append : {&winning_middle, &winning_right}) {
        // For each path to append
        for (auto& mapping : *to_append->mutable_mapping()) {
            // For each mapping to append
            
            if (mapping.position().offset() != 0 && best.path().mapping_size() > 0) {
                // If we have a nonzero offset in our mapping, and we follow
                // something, we must be continuing on from a previous mapping to
                // the node.
                assert(mapping.position().node_id() == best.path().mapping(best.path().mapping_size() - 1).position().node_id());

                // Find that previous mapping
                auto* prev_mapping = best.mutable_path()->mutable_mapping(best.path().mapping_size() - 1);
                for (auto& edit : *mapping.mutable_edit()) {
                    // Move over all the edits in this mapping onto the end of that one.
                    *prev_mapping->add_edit() = std::move(edit);
                }
            } else {
                // If we start at offset 0 or there's nothing before us, we need to just move the whole mapping
                *best.mutable_path()->add_mapping() = std::move(mapping);
            }
        }
    }
    best.set_identity(identity(best.path()));
    //Do the same for the second best
    *second_best.mutable_path() = std::move(second_left);

    for (auto* to_append : {&second_middle, &second_right}) {
        // For each path to append
        for (auto& mapping : *to_append->mutable_mapping()) {
            // For each mapping to append
            
            if (mapping.position().offset() != 0 && second_best.path().mapping_size() > 0) {
                // If we have a nonzero offset in our mapping, and we follow
                // something, we must be continuing on from a previous mapping to
                // the node.
                assert(mapping.position().node_id() == second_best.path().mapping(second_best.path().mapping_size() - 1).position().node_id());

                // Find that previous mapping
                auto* prev_mapping = second_best.mutable_path()->mutable_mapping(second_best.path().mapping_size() - 1);
                for (auto& edit : *mapping.mutable_edit()) {
                    // Move over all the edits in this mapping onto the end of that one.
                    *prev_mapping->add_edit() = std::move(edit);
                }
            } else {
                // If we start at offset 0 or there's nothing before us, we need to just move the whole mapping
                *second_best.mutable_path()->add_mapping() = std::move(mapping);
            }
        }
    }

    // Compute the identity from the path.
    second_best.set_identity(identity(second_best.path()));
}

//-----------------------------------------------------------------------------

pair<Path, size_t> MinimizerMapper::get_best_alignment_against_any_tree(const vector<TreeSubgraph>& trees,
    const string& sequence, const Position& default_position, bool pin_left, size_t longest_detectable_gap) const {
   
    // We want the best alignment, to the base graph, done against any target path
    Path best_path;
    // And its score
    int64_t best_score = 0;
    
    if (!sequence.empty()) {
        // We start out with the best alignment being a pure softclip.
        // If we don't have any trees, or all trees are empty, or there's nothing beter, this is what we return.
        Mapping* m = best_path.add_mapping();
        Edit* e = m->add_edit();
        e->set_from_length(0);
        e->set_to_length(sequence.size());
        e->set_sequence(sequence);
        // Since the softclip consumes no graph, we place it on the node we are going to.
        *m->mutable_position() = default_position;
        
#ifdef debug
        cerr << "First best alignment: " << pb2json(best_path) << " score " << best_score << endl;
#endif
    }
    
    // We can align it once per target tree
    for (auto& subgraph : trees) {
        // For each tree we can map against, map pinning the correct edge of the sequence to the root.
        
        if (subgraph.get_node_count() != 0) {
            // This path has bases in it and could potentially be better than
            // the default full-length softclip

            // Do alignment to the subgraph with GSSWAligner.
            Alignment current_alignment;
            // If pinning right, we need to reverse the sequence, since we are
            // always pinning left to the left edge of the tree subgraph.
            current_alignment.set_sequence(pin_left ? sequence : reverse_complement(sequence));
#ifdef debug
            cerr << "Align " << pb2json(current_alignment) << " pinned left";

#ifdef debug_dump_graph
            cerr << " vs graph:" << endl;
            subgraph.for_each_handle([&](const handle_t& here) {
                cerr << subgraph.get_id(here) << " (" << subgraph.get_sequence(here) << "): " << endl;
                subgraph.follow_edges(here, true, [&](const handle_t& there) {
                    cerr << "\t" << subgraph.get_id(there) << " (" << subgraph.get_sequence(there) << ") ->" << endl;
                });
                subgraph.follow_edges(here, false, [&](const handle_t& there) {
                    cerr << "\t-> " << subgraph.get_id(there) << " (" << subgraph.get_sequence(there) << ")" << endl;
                });
            });
#else
            cerr << endl;
#endif
            cerr << "Limit gap length to " << longest_detectable_gap << " bp" << endl;
#endif
            
            // X-drop align, accounting for full length bonus.
            // We *always* do left-pinned alignment internally, since that's the shape of trees we get.
            // Make sure to pass through the gap length limit so we don't just get the default.
            get_regular_aligner()->align_pinned(current_alignment, subgraph, true, true, longest_detectable_gap);
            
#ifdef debug
            cerr << "\tScore: " << current_alignment.score() << endl;
#endif
            
            if (current_alignment.score() > best_score) {
                // This is a new best alignment.
                best_path = current_alignment.path();
                
                if (!pin_left) {
                    // Un-reverse it if we were pinning right
                    best_path = reverse_complement_path(best_path, [&](id_t node) { 
                        return subgraph.get_length(subgraph.get_handle(node, false));
                    });
                }
                
                // Translate from subgraph into base graph and keep it.
                best_path = subgraph.translate_down(best_path);
                best_score = current_alignment.score();
                
#ifdef debug
                cerr << "New best alignment is "
                    << pb2json(best_path) << " score " << best_score << endl;
#endif
            }
        }
    }

    return make_pair(best_path, best_score);
}

vector<TreeSubgraph> MinimizerMapper::get_tail_forest(const GaplessExtension& extended_seed,
    size_t read_length, bool left_tails, size_t* longest_detectable_gap) const {

    // We will fill this in with all the trees we return
    vector<TreeSubgraph> to_return;

    // Now for this extension, walk the GBWT in the appropriate direction
    
#ifdef debug
    cerr << "Look for " << (left_tails ? "left" : "right") << " tails from extension" << endl;
#endif

    // TODO: Come up with a better way to do this with more accessors on the extension and less get_handle
    // Get the Position reading out of the extension on the appropriate tail
    Position from;
    // And the length of that tail
    size_t tail_length;
    // And the GBWT search state we want to start with
    const gbwt::SearchState* base_state = nullptr;
    if (left_tails) {
        // Look right from start 
        from = extended_seed.starting_position(gbwt_graph);
        // And then flip to look the other way at the prev base
        from = reverse(from, gbwt_graph.get_length(gbwt_graph.get_handle(from.node_id(), false)));
       
        // Use the search state going backward
        base_state = &extended_seed.state.backward;
       
        tail_length = extended_seed.read_interval.first;
    } else {
        // Look right from end
        from = extended_seed.tail_position(gbwt_graph);
        
        // Use the search state going forward
        base_state = &extended_seed.state.forward;
        
        tail_length = read_length - extended_seed.read_interval.second;
    }

    if (tail_length == 0) {
        // Don't go looking for places to put no tail.
        return to_return;
    }

    // This is one tree that we are filling in
    vector<pair<int64_t, handle_t>> tree;
    
    // This is a stack of indexes at which we put parents in the tree
    list<int64_t> parent_stack;
    
    // Get the handle we are starting from
    // TODO: is it cheaper to get this out of base_state? 
    handle_t start_handle = gbwt_graph.get_handle(from.node_id(), from.is_reverse());
    
    // Decide if the start node will end up included in the tree, or if we cut it all off with the offset.
    bool start_included = (from.offset() < gbwt_graph.get_length(start_handle));
    
    // Make sure we have a place to store the longest detectable gap
    size_t gap_limit;
    if (!longest_detectable_gap) {
        longest_detectable_gap = &gap_limit;
    }
    
    // Work it out because we need it for the limit of our search distance
    *longest_detectable_gap = get_regular_aligner()->longest_detectable_gap(read_length, tail_length);

#ifdef debug
    cerr << "Tail length: " << tail_length << " Read length: " << read_length << " Longest detectable gap: " << *longest_detectable_gap << endl;
#endif
    
    // How long should we search? It should be the longest detectable gap plus the remaining sequence.
    size_t search_limit = *longest_detectable_gap + tail_length;
    
#ifdef debug
    cerr << "Search limit: now " << search_limit << endl;
#endif

    // Do a DFS over the haplotypes in the GBWT out to that distance.
    dfs_gbwt(*base_state, from.offset(), search_limit, [&](const handle_t& entered) {
        // Enter a new handle.
        
        if (parent_stack.empty()) {
            // This is the root of a new tree in the forrest
            
            if (!tree.empty()) {
                // Save the old tree and start a new one.
                // We need to cut off from.offset() from the root, unless we would cut off the whole root.
                // In that case, the GBWT DFS will have skipped the empty root entirely, so we cut off nothing.
                to_return.emplace_back(&gbwt_graph, std::move(tree), start_included ? from.offset() : 0);
                tree.clear();
            }
            
            // Add this to the tree with no parent
            tree.emplace_back(-1, entered);
        } else {
            // Just say this is visitable from our parent.
            tree.emplace_back(parent_stack.back(), entered);
        }
        
        // Record the parent index
        parent_stack.push_back(tree.size() - 1);
    }, [&]() {
        // Exit the last visited handle. Pop off the stack.
        parent_stack.pop_back();
    });
    
    if (!tree.empty()) {
        // Now save the last tree
        to_return.emplace_back(&gbwt_graph, std::move(tree), start_included ? from.offset() : 0);
        tree.clear();
    }
    
#ifdef debug
    cerr << "Found " << to_return.size() << " trees" << endl;
#endif
    
    // Now we have all the trees!
    return to_return;
}

size_t MinimizerMapper::immutable_path_from_length(const ImmutablePath& path) {
    size_t to_return = 0;
    for (auto& m : path) {
        // Sum up the from lengths of all the component Mappings
        to_return += mapping_from_length(m);
    }
    return to_return;
}

Path MinimizerMapper::to_path(const ImmutablePath& path) {
    Path to_return;
    for (auto& m : path) {
        // Copy all the Mappings into the Path.
        *to_return.add_mapping() = m;
    }
    
    // Flip the order around to actual path order.
    std::reverse(to_return.mutable_mapping()->begin(), to_return.mutable_mapping()->end());
    
    // Return the completed path
    return to_return;
}

void MinimizerMapper::dfs_gbwt(const Position& from, size_t walk_distance,
    const function<void(const handle_t&)>& enter_handle, const function<void(void)> exit_handle) const {
   
    // Get a handle to the node the from position is on, in the position's forward orientation
    handle_t start_handle = gbwt_graph.get_handle(from.node_id(), from.is_reverse());
    
    // Delegate to the handle-based version
    dfs_gbwt(start_handle, from.offset(), walk_distance, enter_handle, exit_handle);
    
}

void MinimizerMapper::dfs_gbwt(handle_t from_handle, size_t from_offset, size_t walk_distance,
    const function<void(const handle_t&)>& enter_handle, const function<void(void)> exit_handle) const {
    
    // Turn from_handle into a SearchState for everything on it.
    gbwt::SearchState start_state = gbwt_graph.get_state(from_handle);
    
    // Delegate to the state-based version
    dfs_gbwt(start_state, from_offset, walk_distance, enter_handle, exit_handle);
}
    
void MinimizerMapper::dfs_gbwt(const gbwt::SearchState& start_state, size_t from_offset, size_t walk_distance,
    const function<void(const handle_t&)>& enter_handle, const function<void(void)> exit_handle) const {
    
    // Holds the gbwt::SearchState we are at, and the distance we have consumed
    using traversal_state_t = pair<gbwt::SearchState, size_t>;
    
    if (start_state.empty()) {
        // No haplotypes even visit the first node. Stop.
        return;
    }
    
    // Get the handle we are starting on
    handle_t from_handle = gbwt_graph.node_to_handle(start_state.node);

    // The search state represents searching through the end of the node, so we have to consume that much search limit.

    // Tack on how much search limit distance we consume by going to the end of
    // the node. Our start position is a cut *between* bases, and we take everything after it.
    // If the cut is at the offset of the whole length of the node, we take 0 bases.
    // If it is at 0, we take all the bases in the node.
    size_t distance_to_node_end = gbwt_graph.get_length(from_handle) - from_offset;
    
#ifdef debug
    cerr << "DFS starting at offset " << from_offset << " on node "
        << gbwt_graph.get_id(from_handle) << " " << gbwt_graph.get_is_reverse(from_handle) << " of length "
        << gbwt_graph.get_length(from_handle) << " leaving " << distance_to_node_end << " bp" << endl;
#endif


    // Have a recursive function that does the DFS. We fire the enter and exit
    // callbacks, and the user can keep their own stack.
    function<void(const gbwt::SearchState&, size_t, bool, bool)> recursive_dfs = [&](const gbwt::SearchState& here_state,
        size_t used_distance, bool hide_root, bool root_measured_already) {
        
        handle_t here_handle = gbwt_graph.node_to_handle(here_state.node);
        
        if (!hide_root) {
            // Enter this handle if there are any bases on it to visit
            
#ifdef debug
            cerr << "Enter handle " << gbwt_graph.get_id(here_handle) << " " << gbwt_graph.get_is_reverse(here_handle) << endl;
#endif
            
            enter_handle(here_handle);
        }
        
        if (!root_measured_already) {
            // Up the used distance with our length
            used_distance += gbwt_graph.get_length(here_handle);

#ifdef debug
            cerr << "Node was " << gbwt_graph.get_length(here_handle) << " bp; Used " << used_distance << "/" << walk_distance << " bp distance" << endl;
#endif
        } else {
#ifdef debug
            cerr << "Node was already measured; Used " << used_distance << "/" << walk_distance << " bp distance" << endl;
#endif
        }
        
        if (used_distance < walk_distance) {
            // If we haven't used up all our distance yet
            
            gbwt_graph.follow_paths(here_state, [&](const gbwt::SearchState& there_state) -> bool {
                // For each next state
                
                // Otherwise, do it with the new distance value.
                // Don't hide the root on any child subtrees; only the top root can need hiding.
                recursive_dfs(there_state, used_distance, false, false);
                
                return true;
            });
        }
            
        if (!hide_root) {
            // Exit this handle if we entered it
            
#ifdef debug
            cerr << "Exit handle " << gbwt_graph.get_id(here_handle) << " " << gbwt_graph.get_is_reverse(here_handle) << endl;
#endif
            
            exit_handle();
        }
    };
    
    // Start the DFS with our stating node, consuming the distance from our
    // offset to its end. Don't show the root state to the user if we don't
    // actually visit any bases on that node.
    // Make sure we don't count the length of the root node inside the DFS,
    // since we are already feeding it in.
    recursive_dfs(start_state, distance_to_node_end, distance_to_node_end == 0, true);

}

double MinimizerMapper::score_alignment_pair(Alignment& aln1, Alignment& aln2, int64_t fragment_distance) {
    //Score a pair of alignments

    double dev = fragment_distance - fragment_length_distr.mean();
    double fragment_length_log_likelihood = (-dev * dev / (2.0 * fragment_length_distr.std_dev() * fragment_length_distr.std_dev()))/ get_aligner()->log_base;
    double score = aln1.score() + aln2.score() +fragment_length_log_likelihood ;

    //Don't let the fragment length log likelihood bring score down below the score of the best alignment
    double worse_score = std::min(aln1.score(), aln2.score());

    return std::max(score, worse_score);;
}

}

<|MERGE_RESOLUTION|>--- conflicted
+++ resolved
@@ -1575,40 +1575,8 @@
 
                     int64_t fragment_dist = found_first ? distance_between(mapped_aln, rescued_aln) 
                                                       : distance_between(rescued_aln, mapped_aln);
-<<<<<<< HEAD
-
-                double score = score_alignment_pair(mapped_aln, rescued_aln, fragment_dist);
-
-                set_annotation(mapped_aln, "rescuer", true);
-                set_annotation(rescued_aln, "rescued", true);
-                set_annotation(mapped_aln,  "fragment_length", (double)fragment_dist);
-                set_annotation(rescued_aln, "fragment_length", (double)fragment_dist);
-
-                //Since we're still accumulating a list of indexes of pairs of alignments,
-                //add the new alignment to the list of alignments 
-                //(in a separate "fragment cluster" vector for rescued alignments) and keep track of its index
-                //
-                pair<size_t, size_t> mapped_index (std::get<0>(index), std::get<1>(index)); 
-                pair<size_t, size_t> rescued_index (alignments.size() - 1, 
-                            found_first ? alignments.back().second.size() : alignments.back().first.size());
-                found_first ? alignments.back().second.emplace_back(std::move(rescued_aln)) 
-                            : alignments.back().first.emplace_back(std::move(rescued_aln));
-                found_first ? rescued_count_1++ : rescued_count_2++;
-
-                found_first ? alignment_groups.back().second.emplace_back() : alignment_groups.back().first.emplace_back();
-                pair<pair<size_t, size_t>, pair<size_t, size_t>> index_pair = found_first ? 
-                            make_pair(mapped_index, rescued_index) : make_pair(rescued_index, mapped_index);
-                paired_alignments.push_back(index_pair);
-                paired_scores.emplace_back(score);
-                fragment_distances.emplace_back(fragment_dist);
-                pair_types.push_back(found_first ? rescued_from_first : rescued_from_second); 
-                better_cluster_count_by_pairs.emplace_back(better_cluster_count[mapped_index.first]);
-=======
-                    bool duplicated = false;
-
-                    double dev = fragment_dist - fragment_length_distr.mean();
-                    double fragment_length_log_likelihood = -dev * dev / (2.0 * fragment_length_distr.std_dev() * fragment_length_distr.std_dev());
-                    double score = mapped_aln.score() + rescued_aln.score() + (fragment_length_log_likelihood / get_aligner()->log_base);
+
+                    double score = score_alignment_pair(mapped_aln, rescued_aln, fragment_dist);
 
                     set_annotation(mapped_aln, "rescuer", true);
                     set_annotation(rescued_aln, "rescued", true);
@@ -1632,17 +1600,17 @@
                     paired_alignments.push_back(index_pair);
                     paired_scores.emplace_back(score);
                     fragment_distances.emplace_back(fragment_dist);
-                    rescued_from.push_back(found_first); 
+                    pair_types.push_back(found_first ? rescued_from_first : rescued_from_second); 
                     better_cluster_count_by_pairs.emplace_back(better_cluster_count[mapped_index.first]);
->>>>>>> a7457576
 
 #ifdef print_minimizers
-                alignment_was_rescued.emplace_back(!found_first, found_first);
-#endif
-                if (track_provenance) {
-                    funnels[found_first ? 0 : 1].pass("max-rescue-attempts", j);
-                    funnels[found_first ? 0 : 1].project(j);
-                    funnels[found_first ? 1 : 0].introduce();
+                    alignment_was_rescued.emplace_back(!found_first, found_first);
+#endif
+                    if (track_provenance) {
+                        funnels[found_first ? 0 : 1].pass("max-rescue-attempts", j);
+                        funnels[found_first ? 0 : 1].project(j);
+                        funnels[found_first ? 1 : 0].introduce();
+                    }
                 }
                 if (track_provenance) {
                     funnels[found_first ? 0 : 1].processed_input();
