/**
 * \file vectorized_banded_aligner.hpp
 *
 * Defines a vectorized banded global alignment algorithm
 *
 */
#ifndef VG_VECTORIZED_BANDED_ALIGNER_HPP_INCLUDED
#define VG_VECTORIZED_BANDED_ALIGNER_HPP_INCLUDED

#include<limits>
#include<cstdint>
#include<immintrin.h>
<<<<<<< HEAD
#include<algorithm>
=======
#include<iostream>
>>>>>>> 170bc6ef

namespace vg {

using namespace std;

// forward declaration
struct BandedVectorHeap;

/*
 * Core aligner object for vectorized banded global alignment
 */
struct BandedVectorAligner {
    
    // constructor
    static BandedVectorAligner* init();
    // destructor
    void destroy();
    
    // TODO: design interface
    
private:
    
    // TODO: design members
    
    BandedVectorHeap* heap;
    
    
public:
    // delete all constructors, assignents operators, and the destructor
    BandedVectorAligner() = delete;
    ~BandedVectorAligner() = delete;
    BandedVectorAligner(const BandedVectorAligner& other) = delete;
    BandedVectorAligner(BandedVectorAligner&& other) = delete;
    BandedVectorAligner& operator=(BandedVectorAligner&& other) = delete;
    BandedVectorAligner& operator=(const BandedVectorAligner& other) = delete;
};

/*
 * A heap that allocates 16-byte aligned memory pointers and allows
 * collective freeing of many pointers simultaneously
 */
struct BandedVectorHeap {
    
public:
    
    // constructor
    static BandedVectorHeap* init();
    
    // invalidate all existing pointers from this heap, and free up
    // the memory to be reallocated
    void reset();
    
    // allocate an aligned block of the size indicated.
    void* alloc(size_t size);
    
    // allocate an aligned block of the size indicated, which will not
    // be free'd when calling reset(). may make any allocation since the
    // last time reset() was called permanant as well.
    void* irreversible_alloc(size_t size);
    
    // destructor
    void destroy();
    
private:
    
    static const size_t init_block_size;
    
    struct BandedVectorMemoryBlock {
    public:
        static BandedVectorMemoryBlock* init(size_t size);
        
        size_t remaining() const;
        size_t size() const;
        void* alloc(size_t size);
        void* irreversible_alloc(size_t size);
        void reset();
        BandedVectorMemoryBlock* next_block();
        BandedVectorMemoryBlock* find_space(size_t size);
        
        void destroy();
        
    private:
        static size_t round_to_align(size_t size);
        
        uint8_t* block_begin;
        uint8_t* bottom;
        uint8_t* top;
        uint8_t* curr;
        BandedVectorMemoryBlock* next;
    };
    
    BandedVectorMemoryBlock* head;
    BandedVectorMemoryBlock* curr;
    
public:
    // delete all constructors, assignents operators, and the destructor
    BandedVectorHeap() = delete;
    ~BandedVectorHeap() = delete;
    BandedVectorHeap(const BandedVectorHeap& other) = delete;
    BandedVectorHeap(BandedVectorHeap&& other) = delete;
    BandedVectorHeap& operator=(BandedVectorHeap&& other) = delete;
    BandedVectorHeap& operator=(const BandedVectorHeap& other) = delete;
};



struct SWVector {
    __m128i match;
    __m128i insert_row;
    __m128i insert_col;
};

struct BandedVectorMatrix {

    // returns whether a coordinate in the full matrix is inside
    // the band
    bool is_inside_band(int i, int j);

    // returns the index of the vector that contains a coordinate
    // from the full matrix
    int vector_index(int i, int j);

    // returns the index within the vector conaining these
    // coordinates that corresponds to this exact coordinate
    int index_within_vector(int i, int j);

    // returns coordinates in the full matrix that correspond
    // to an entry in a given vector
    pair<int, int> coordinate(int vec_idx, int idx_within_vec);

    // returns the index of the vector that corresponds to the
    // entries directly above the indicated vector in the full matrix
    int vector_above(int vec_idx);

    // returns the index of the vector that corresponds to the
    // entries directly below the indicated vector in the full matrix
    int vector_below(int vec_idx);

    // returns the index of the vector that corresponds to the
    // entries up and to the left of the indicated vector in the
    // full matrix
    int vector_diagonal(int vec_idx);
<<<<<<< HEAD
   
    // returns number of vectors in band
    int get_band_size();
    
=======

>>>>>>> 170bc6ef
    SWVector* vectors;
    int64_t first_diag;
    int64_t num_diags;
    int64_t num_cols;
};

void init_BandedVectorMatrix(BandedVectorMatrix& matrix, int64_t first_diag,
                             int64_t num_diags, int64_t num_cols);

}

#endif<|MERGE_RESOLUTION|>--- conflicted
+++ resolved
@@ -10,11 +10,8 @@
 #include<limits>
 #include<cstdint>
 #include<immintrin.h>
-<<<<<<< HEAD
 #include<algorithm>
-=======
 #include<iostream>
->>>>>>> 170bc6ef
 
 namespace vg {
 
@@ -157,14 +154,10 @@
     // entries up and to the left of the indicated vector in the
     // full matrix
     int vector_diagonal(int vec_idx);
-<<<<<<< HEAD
    
     // returns number of vectors in band
     int get_band_size();
-    
-=======
 
->>>>>>> 170bc6ef
     SWVector* vectors;
     int64_t first_diag;
     int64_t num_diags;
