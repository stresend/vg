#!/usr/bin/env bash

BASH_TAP_ROOT=../deps/bash-tap
. ../deps/bash-tap/bash-tap-bootstrap

PATH=../bin:$PATH # for vg

<<<<<<< HEAD
plan tests 35
=======
plan tests 32
>>>>>>> a4815542

vg construct -r complex/c.fa -v complex/c.vcf.gz > c.vg
cat <(vg view c.vg | grep ^S | sort) <(vg view c.vg | grep L | uniq | wc -l) <(vg paths -v c.vg -E) > c.info

vg convert c.vg -x > c.xg
vg convert c.xg -v > c1.vg
cat <(vg view c1.vg | grep ^S | sort) <(vg view c1.vg | grep L | uniq | wc -l) <(vg paths -v c1.vg -E) > c1.info
diff c.info c1.info
is "$?" 0 "vg convert maintains same nodes throughout xg conversion"

rm -f c.xg c1.vg c1.info

vg convert c.vg -a > c.hg
vg convert c.hg -v > c1.vg
cat <(vg view c1.vg | grep ^S | sort) <(vg view c1.vg | grep L | uniq | wc -l) <(vg paths -v c1.vg -E) > c1.info
diff c.info c1.info
is "$?" 0 "vg convert maintains same nodes throughout hash-graph conversion"

rm -f c.hg c1.vg c1.info

vg convert c.vg -p > c.pg
vg convert c.pg -v > c1.vg
cat <(vg view c1.vg | grep ^S | sort) <(vg view c1.vg | grep L | uniq | wc -l) <(vg paths -v c1.vg -E) > c1.info
diff c.info c1.info
is "$?" 0 "vg convert maintains same nodes throughout packed-graph conversion"

rm -f c.pg c1.vg c1.info

vg convert c.vg -f > c.gfa
vg convert -g c.gfa -v > c1.vg
cat <(vg view c1.vg | grep ^S | sort) <(vg view c1.vg | grep L | uniq | wc -l) <(vg paths -v c1.vg -E) > c1.info
diff c.info c1.info
is "$?" 0 "vg convert maintains same nodes throughout gfa conversion"

rm -f c.gfa c1.vg c1.info

vg convert c.vg -o > c.odgi
vg convert c.odgi -v > c1.vg
cat <(vg view c1.vg | grep ^S | sort) <(vg view c1.vg | grep L | uniq | wc -l) <(vg paths -v c1.vg -E) > c1.info
diff c.info c1.info
is "$?" 0 "vg convert maintains same nodes throughout ODGI conversion"

rm -f c.vg c.odgi c1.vg c.info c1.info

# some less rigorous tests I made without noticing that the earlier ones had already been written
vg construct -r small/x.fa -v small/x.vcf.gz > x.vg
vg view x.vg > x.gfa

is "$(vg convert -a x.vg | vg view - | wc -l)" "$(wc -l < x.gfa)" "hash graph conversion looks good"
is "$(vg convert -p x.vg | vg view - | wc -l)" "$(wc -l < x.gfa)" "packed graph conversion looks good"
is "$(vg convert -v x.vg | vg view - | wc -l)" "$(wc -l < x.gfa)" "vg conversion looks good"
is "$(vg convert -o x.vg | vg view - | wc -l)" "$(wc -l < x.gfa)" "odgi conversion looks good"
is "$(vg convert -f x.vg | vg convert -g - | vg view - | wc -l)" "$(wc -l < x.gfa)" "gfa conversion looks good"
is "$(vg convert -x x.vg | vg find -n 1 -c 300 -x - | vg view - | wc -l)" "$(wc -l < x.gfa)" "xg conversion looks good"

is "$(vg convert -g -a x.gfa | vg view - | wc -l)" "$(wc -l < x.gfa)" "on disk gfa conversion looks good"
is "$(cat x.gfa | vg convert -g -a - | vg view - | wc -l)" "$(wc -l < x.gfa)" "streaming gfa conversion looks good"
is "$(vg convert -g -x x.gfa | vg find -n 1 -c 300 -x - | vg view - | wc -l)" "$(wc -l < x.gfa)" "gfa to xg conversion looks good"
is "$(vg convert -g -f x.gfa | vg convert -g - | vg find -n 1 -c 300 -x - | vg view - | wc -l)" "$(wc -l < x.gfa)" "gfa to gfa conversion looks good"

rm x.vg x.gfa
rm -f c.vg c.pg c1.vg c.info c1.info

vg construct -r small/x.fa -v small/x.vcf.gz > x.vg
vg index x.vg -g x.gcsa
vg sim -x x.vg -n 10 -s 23 -a > sim.gam
vg map -x x.vg -g x.gcsa -G sim.gam > sim-rm.gam
vg convert x.vg -G sim-rm.gam -t 1 > sim-rm.gaf
vg convert x.vg -F sim-rm.gaf -t 1 | vg convert x.vg -G - -t 1 > sim-rm2.gaf
diff sim-rm.gaf sim-rm2.gaf
is "$?" 0 "vg convert gam -> gaf -> gam -> gaf makes same gaf twice"

vg convert x.vg -G sim-rm.gam | vg convert x.vg -F - | vg convert x.vg -G - | sort > sim-rm2-mt-sort.gaf
sort sim-rm2.gaf > sim-rm2-sort.gaf
diff sim-rm2-sort.gaf sim-rm2-mt-sort.gaf
is "$?" 0 "vg convert gam -> gaf -> gam -> gaf gives same result multithreaded as with -t 1"

vg convert x.vg -G sim-rm.gam | bgzip | vg convert x.vg -F - | vg convert x.vg -G - | sort > sim-rm2-mtbg-sort.gaf
diff sim-rm2-sort.gaf sim-rm2-mtbg-sort.gaf
is "$?" 0 "vg convert gam -> gaf.gz -> gam -> gaf gives same result multithreaded as with -t 1"

# some snps and indels
vg map -s "TAATGGATATGTTAAGCTTTTTTTTTCTTTGATTTATTTGAAAAGACGTTTGACAATCTATCGGGTAATGTGGGGAAA" -x x.vg -g x.gcsa > mut.gam
# reverse complement of above
vg map -s "TTTCCCCACATTACCCGATAGATTGTCAAACGTCTTTTCAAATAAATCAAAGAAAAAAAAAGCTTAACATATCCATTA" -x x.vg -g x.gcsa >> mut.gam

vg convert x.vg -G mut.gam -t 1 > mut.gaf
vg convert x.vg -F mut.gaf -t 1 > mut-back.gam
vg view -a mut.gam | jq .path > mut.path
vg view -a mut-back.gam | jq .path > mut-back.path
# Json comparison that is not order dependent: https://stackoverflow.com/a/31933234
is $(jq --argfile a mut.path --argfile b mut-back.path -n 'def post_recurse(f): def r: (f | select(. != null) | r), .; r; def post_recurse: post_recurse(.[]?); ($a | (post_recurse | arrays) |= sort) as $a | ($b | (post_recurse | arrays) |= sort) as $b | $a == $b') true "vg convert gam -> gaf -> gam produces same gam Paths with snps and indels"

vg view -a mut.gam | jq .sequence > mut.seq
vg view -a mut-back.gam | jq .sequence > mut-back.seq
diff mut.seq mut-back.seq
is "$?" 0 "vg convert gam -> gaf -> gam preserves sequence"

vg convert x.vg -G mut-back.gam -t 1 > mut-back.gaf
diff mut.gaf mut-back.gaf
is "$?" 0 "vg convert gam -> gaf -> gam -> gaf makes same gaf twice in presence of indels and snps"

rm -f x.vg x.gcsa sim.gam sim-rm.gam sim-rm.gaf sim-rm2.gaf sim-rm2-mt-sort.gaf sim-rm2-mtbg-sort.gaf sim-rm2-sort.gaf mut.gam mut-back.gam mut.gaf mut-back.gaf mut.path mut-back.path mut.seq mut-back.seq

vg construct -r 1mb1kgp/z.fa -v 1mb1kgp/z.vcf.gz > z.vg 2> /dev/null
vg sim -n 10000 -s 23 -a -x z.vg > sim.gam
vg construct -r 1mb1kgp/z.fa > zflat.vg
vg index zflat.vg -g zflat.gcsa
vg map -x zflat.vg -g zflat.gcsa -G sim.gam > sim-map.gam
vg convert zflat.vg -G sim-map.gam | bgzip > sim-map.gaf.gz
vg convert zflat.vg -F sim-map.gaf.gz > sim-map-back.gam
vg view -a sim-map.gam | jq .sequence | sort > sim-map.sequence
vg view -a sim-map-back.gam | jq .sequence | sort > sim-map-back.sequence
diff sim-map.sequence sim-map-back.sequence
is "$?" 0 "vg convert gam -> gaf -> gam preserves sequences of 1mb1kgp simulated reads"

vg convert zflat.vg -G sim-map-back.gam | sort > sim-map-back.gaf
bgzip -dc sim-map.gaf.gz | sort > sim-map.gaf
diff sim-map-back.gaf sim-map.gaf
is "$?" 0 "vg convert gam -> gaf -> gam ->gaf makes same gaf each time on 1mb1kgp simulated reads"

printf '{"name": "split", "path": {"mapping": [{"edit": [{"from_length": 13, "to_length": 13}], "position": {"node_id": "1", "offset": "10"}}, {"edit": [{"from_length": 2, "to_length": 2}], "position": {"node_id": "3", "offset": "5"}}]}}' | vg view -JaG - > split.gam
vg convert zflat.vg -G split.gam > split.gaf
is "$(awk '{print $13}' split.gaf)" "cs:Z::13-CCAGTGCTC-GCATC:2" "split alignment converted using deletions to represent internal offsets"
vg convert zflat.vg -F split.gaf | vg convert zflat.vg -G - > split-back.gaf
diff split.gaf split-back.gaf
is "$?" 0 "vg convert gam -> gaf ->gam -> gaf makes same gaf each time for split alignment"

rm -f z.vg zflat.vg sim.gam sim-map.gam sim-map-back.gam sim-map.gaf.gz sim-map.sequence sim-map-back.sequence sim-map-back.gaf sim-map.gaf split.gam split.gaf split-back.gaf

printf "H\tVN:Z:1.0
S\t73333\tGGTGGGCGAGGACCTCCACACGTGTCACCA
S\t73368\tGCCCCT
S\t72943\tGGCGACTCTTCAGCAAGCCCCTCCACACGTGT
S\t72940\tC
S\t72941\tGGCCAGGT
S\t73255\tACTCTTCAGCAGGCCCCTCTGGT
S\t72942\tGGGCGAGGACCTCCACACGTGTCACCAGGCCA
S\t73318\tTCAGCA
S\t73367\tA
S\t73271\tA
S\t73289\tC
S\t73317\tC\n" | vg convert -g - -p > soft.pg
printf '{"annotation": {"fragment_length": 242, "fragment_length_distribution": "-I 561.110526 -D 141.152986", "mapq_applied_cap": 23.832780374978935, "mapq_extended_cap": 15, "mapq_uncapped": 10.325140756048304, "secondary_scores": [187.15265582416521, 182.4063994408188]}, "identity": 0.89682539682539686, "mapping_quality": 10, "name": "ERR903030.2067", "path": {"mapping": [{"edit": [{"from_length": 6, "to_length": 6}], "position": {"is_reverse": true, "node_id": "72943", "offset": "26"}}, {"edit": [{"from_length": 32, "to_length": 32}], "position": {"is_reverse": true, "node_id": "72942"}, "rank": "1"}, {"edit": [{"from_length": 23, "to_length": 23}], "position": {"is_reverse": true, "node_id": "73255"}, "rank": "2"}, {"edit": [{"from_length": 1, "to_length": 1}], "position": {"is_reverse": true, "node_id": "73271"}, "rank": "3"}, {"edit": [{"from_length": 8, "to_length": 8}], "position": {"is_reverse": true, "node_id": "72941"}, "rank": "4"}, {"edit": [{"from_length": 7, "to_length": 7}, {"from_length": 1, "sequence": "C", "to_length": 1}, {"from_length": 2, "to_length": 2}, {"from_length": 1, "sequence": "G", "to_length": 1}, {"from_length": 19, "to_length": 19}], "position": {"is_reverse": true, "node_id": "73333"}, "rank": "5"}, {"edit": [{"from_length": 1, "to_length": 1}], "position": {"is_reverse": true, "node_id": "72940"}, "rank": "6"}, {"edit": [{"from_length": 1, "to_length": 1}], "position": {"is_reverse": true, "node_id": "73289"}, "rank": "7"}, {"edit": [{"from_length": 6, "to_length": 6}], "position": {"is_reverse": true, "node_id": "73368"}, "rank": "8"}, {"edit": [{"from_length": 1, "sequence": "G", "to_length": 1}], "position": {"is_reverse": true, "node_id": "73367"}, "rank": "9"}, {"edit": [{"from_length": 6, "to_length": 6}], "position": {"is_reverse": true, "node_id": "73318"}, "rank": "10"}, {"edit": [{"from_length": 1, "to_length": 1}], "position": {"is_reverse": true, "node_id": "73317"}, "rank": "11"}, {"edit": [{"sequence": "GGGTGGCCTG", "to_length": 10}], "position": {"is_reverse": true, "node_id": "73317", "offset": "1"}, "rank": "12"}]}, "quality": "ISEhISEmJiUmJCYmJSYlJiYmJiYmJCYjJiYdIRsmIyUmJiYmJiElJg4PDx0PDyEkIhsYJCYiECQQJBAcGR0kHx0QGSQPJCImHSElHR0PJA4OGyQbIxwPIg0iHw8PGRwiIR0jAgICAgICAgICAgICAgICAgICAgICAgICAgIC", "sample_name": "HG00514_961a37c_gssw", "score": 106, "sequence": "GTCGCCTGGCCTGGTGACACGTGTGGAGGTCCTCGCCCACCAGAGGGGCCTGCTGAAGAGTTACCTGGCCTGGTGACCCGGGTGGAGGTCCTCGCCCACCGGAGGGGCGTGCTGAGGGGTGGCCTG"}' | vg view -JaG - > soft.gam
vg convert soft.pg -G soft.gam > soft.gaf
vg view -a soft.gam | jq .sequence > gam.sequence
vg convert soft.pg -F soft.gaf | vg view -a - | jq .sequence > gam2.sequence
diff gam.sequence gam2.sequence
is "$?" 0 "convert gam->gaf->gam on softclipped read preserves sequence"

vg convert soft.pg -F soft.gaf | vg convert soft.pg -G - > soft2.gaf
diff soft.gaf soft2.gaf
is "$?" 0 "convert gam->gaf->gam->gaf makes same gaf each time of soft clipped alignment" 

rm -f soft.pg soft.gam soft.gaf gam.sequence gam2.sequence soft2.gaf

printf "H\tVN:Z:1.0
S\t91194329\tAGGAAGGAGAGGGAG\n" | vg convert -g - -p > floating-ins.pg
printf '{"annotation": {"fragment_length": 1098, "fragment_length_distribution": "-I 542.973684 -D 141.206118", "mapq_applied_cap": 46.364361584299516, "mapq_extended_cap": "Infinity", "mapq_uncapped": 1.5051499783199018, "rescued": true, "secondary_scores": [99.415737573445895]}, "mapping_quality": 1, "name": "ERR903030.51990324", "path": {"mapping": [{"edit": [{"sequence": "GGGCACGGTGGCTCACAGCTGTCACCACNNNNNNNNNNNNNNNNNNNNNNNNNNNNNNNNNNNNNNNNNNNNNNNNNNNNNNNNNNNNNNNNNNNNNNNNNNNNNNNNNNNNNNNNNNNNNNNNNN", "to_length": 126}], "position": {"is_reverse": true, "node_id": "91194329", "offset": "15"}, "rank": "1"}]}, "quality": "ISEhICEhJCIkJiYdJiUQJSYmHyMmIxAkJiICAgICAgICAgICAgICAgICAgICAgICAgICAgICAgICAgICAgICAgICAgICAgICAgICAgICAgICAgICAgICAgICAgICAgICAgICAgICAgICAgICAgICAgICAgICAgICAgICAgIC", "sample_name": "HG00514_961a37c", "sequence": "GGGCACGGTGGCTCACAGCTGTCACCACNNNNNNNNNNNNNNNNNNNNNNNNNNNNNNNNNNNNNNNNNNNNNNNNNNNNNNNNNNNNNNNNNNNNNNNNNNNNNNNNNNNNNNNNNNNNNNNNNN"}' | vg view -JaG - > floating-ins.gam
vg convert floating-ins.pg -G floating-ins.gam > floating-ins.gaf
vg view -a floating-ins.gam | jq .sequence > gam.sequence
vg convert floating-ins.pg -F floating-ins.gaf | vg view -a - | jq .sequence > gam2.sequence
diff gam.sequence gam2.sequence
is "$?" 0 "convert gam->gaf->gam on read with floating insertion preserves sequence"

vg convert floating-ins.pg -F floating-ins.gaf | vg convert floating-ins.pg -G - > floating-ins2.gaf
diff floating-ins.gaf floating-ins2.gaf
is "$?" 0 "convert gam->gaf->gam->gaf makes same gaf each time of floating insertion alignment" 

rm -f floating-ins.pg floating-ins.gam floating-ins.gaf gam.sequence gam2.sequence floating-ins2.gaf

vg convert -g tiny/tiny.gfa | vg view - | sort > tiny.gfa.gfa
vg convert -g tiny/tiny.rgfa | vg view - | sort > tiny.rgfa.gfa
diff tiny.gfa.gfa tiny.rgfa.gfa
is "$?" 0 "converting gfa and equivalent rgfa produces same output"

rm -f tiny.gfa.gfa tiny.rgfa.gfa

is "$(vg convert -g tiny/tiny.rgfa -r 1 | vg view - | grep y | awk '{print $1","$2","$3}')" "P,y[35],2+" "rank-1 rgfa subpath found"

vg convert -g tiny/tiny.rgfa -T gfa-id-mapping.tsv > /dev/null
grep ^S tiny/tiny.rgfa  | awk '{print $2}' | sort > rgfa_nodes
grep ^S tiny/tiny.gfa  | awk '{print $2}' | sort > gfa_nodes
awk '{print $2}' gfa-id-mapping.tsv | sort > rgfa_translated_nodes
awk '{print $3}' gfa-id-mapping.tsv | sort > gfa_translated_nodes
diff rgfa_nodes rgfa_translated_nodes
is "$?" 0 "2nd column of gfa id translation file contains all rgfa nodes"
diff gfa_nodes gfa_translated_nodes
is "$?" 0 "3rd column of gfa id translation file contains all gfa nodes"

rm -f  gfa-id-mapping.tsv rgfa_nodes gfa_nodes rgfa_translated_nodes gfa_translated_nodes

<<<<<<< HEAD
vg convert -g tiny/tiny.gfa -v | vg convert - -f -P x > tiny.gfa.rgfa
is "$(grep ^P tiny.gfa.rgfa | wc -l)" 0 "rgfa output wrote not P-lines"
vg convert -g tiny/tiny.gfa -v | vg convert - -f | sort > tiny.gfa.gfa
vg convert -g tiny.gfa.rgfa -f | sort > tiny.gfa.rgfa.gfa
diff tiny.gfa.gfa tiny.gfa.rgfa.gfa
is "$?" 0 "rgfa export roundtrips back to normal P-lines"
=======

# GFA to GBWTGraph to HashGraph to GFA
vg gbwt -o components.gbwt -g components.gg -G graphs/components_walks.gfa
vg convert -b components.gbwt -a components.gg > components.hg
is $? 0 "GBWTGraph to HashGraph conversion"
grep "^S" graphs/components_walks.gfa | sort > sorted.gfa
vg view components.hg | grep "^S" | sort > converted.gfa
cmp sorted.gfa converted.gfa
is $? 0 "GFA -> GBWTGraph -> HashGraph -> GFA conversion maintains segments"

rm -f components.gbwt components.gg
rm -f components.hg
rm -f sorted.gfa converted.gfa
>>>>>>> a4815542
<|MERGE_RESOLUTION|>--- conflicted
+++ resolved
@@ -5,11 +5,7 @@
 
 PATH=../bin:$PATH # for vg
 
-<<<<<<< HEAD
-plan tests 35
-=======
-plan tests 32
->>>>>>> a4815542
+plan tests 37
 
 vg construct -r complex/c.fa -v complex/c.vcf.gz > c.vg
 cat <(vg view c.vg | grep ^S | sort) <(vg view c.vg | grep L | uniq | wc -l) <(vg paths -v c.vg -E) > c.info
@@ -202,14 +198,14 @@
 
 rm -f  gfa-id-mapping.tsv rgfa_nodes gfa_nodes rgfa_translated_nodes gfa_translated_nodes
 
-<<<<<<< HEAD
 vg convert -g tiny/tiny.gfa -v | vg convert - -f -P x > tiny.gfa.rgfa
 is "$(grep ^P tiny.gfa.rgfa | wc -l)" 0 "rgfa output wrote not P-lines"
 vg convert -g tiny/tiny.gfa -v | vg convert - -f | sort > tiny.gfa.gfa
 vg convert -g tiny.gfa.rgfa -f | sort > tiny.gfa.rgfa.gfa
 diff tiny.gfa.gfa tiny.gfa.rgfa.gfa
 is "$?" 0 "rgfa export roundtrips back to normal P-lines"
-=======
+
+rm -f tiny.gfa.rgfa tiny.gfa.gfa tiny.gfa.rgfa.gfa
 
 # GFA to GBWTGraph to HashGraph to GFA
 vg gbwt -o components.gbwt -g components.gg -G graphs/components_walks.gfa
@@ -222,5 +218,4 @@
 
 rm -f components.gbwt components.gg
 rm -f components.hg
-rm -f sorted.gfa converted.gfa
->>>>>>> a4815542
+rm -f sorted.gfa converted.gfa