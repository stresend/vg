#!/usr/bin/env bash

BASH_TAP_ROOT=../deps/bash-tap
. ../deps/bash-tap/bash-tap-bootstrap

PATH=../bin:$PATH # for vg

plan tests 15

# Construct a graph with alt paths so we can make a gPBWT and later a GBWT
vg construct -r small/x.fa -v small/x.vcf.gz -a >x.vg
vg index -x x.xg -v small/x.vcf.gz  x.vg
vg sim -x x.xg -l 100 -n 1000 -s 0 -e 0.01 -i 0.001 -a > x.gam
vg view -a x.gam > x.gam.json

# sanity check: does passing no options preserve input
is $(vg chunk -x x.xg -p x -c 10| vg stats - -N) 210 "vg chunk with no options preserves nodes"
is $(vg chunk -x x.xg -p x -c 10| vg stats - -E) 291 "vg chunk with no options preserves edges"

# check a small chunk
is $(vg chunk -x x.xg -p x:20-30 -c 0 | vg view - -j | jq -c '.path[0].mapping[].position' | jq 'select ((.node_id == 9))' | grep node | sed s/,// | sort | uniq | wc -l) 1 "chunk has path going through node 9"

# check no crash when using chunk_size, and filenames deterministic
rm -f _chunk_test*
vg chunk -x x.xg -p x -s 233 -o 50 -b _chunk_test -c 0 -t 2
vg chunk -x x.xg -p x -s 233 -o 50 -b _chunk_test -c 0 -t 1
is $(ls -l _chunk_test*.vg | wc -l) 6 "-s produces correct number of chunks"
rm -f _chunk_test*

#check that gam chunker runs through without crashing
vg index -a x.gam -d x.gam.unsrt.index
vg index -A -d x.gam.unsrt.index | vg index -N - -d x.gam.index
printf "x\t2\t200\nx\t500\t600\n" > _chunk_test_bed.bed
vg chunk -x x.xg -a x.gam.index -g -b _chunk_test -e _chunk_test_bed.bed -E _chunk_test_out.bed -c 0
is $(ls -l _chunk_test*.vg | wc -l) 2 "gam chunker produces correct number of graphs"
is $(ls -l _chunk_test*.gam | wc -l) 2 "gam chunker produces correct number of gams"
is $(grep x _chunk_test_out.bed | wc -l) 2 "gam chunker prodcues bed with correct number of chunks"

#check that id ranges work
is $(vg chunk -x x.xg -r 1:3 -c 0 | vg view - -j | jq .node | grep id |  wc -l) 3 "id chunker produces correct chunk size"
is $(vg chunk -x x.xg -r 1 -c 0 | vg view - -j | jq .node | grep id | wc -l) 1 "id chunker produces correct single chunk"

#check that traces work
is $(vg chunk -x x.xg -r 1:1 -c 2 -T | vg view - -j | jq .node | grep id | wc -l) 5 "id chunker traces correct chunk size"
is $(vg chunk -x x.xg -r 1:1 -c 2 -T | vg view - -j | jq -r '.path[] | select(.name == "thread_0") | .mapping | length') 3 "chunker can extract a partial haplotype"

# Check that traces work on a GBWT
# Reindex making the GBWT and not the gPBWT
vg index -x x.xg -G x.gbwt -v small/x.vcf.gz  x.vg
is "$(vg chunk -x x.xg -r 1:1 -c 2 -T | vg view - -j | jq -c '.path[] | select(.name != "x")' | wc -l)" 0 "chunker extracts no threads from an empty gPBWT"
is "$(vg chunk -x x.xg -G x.gbwt -r 1:1 -c 2 -T | vg view - -j | jq -c '.path[] | select(.name != "x")' | wc -l)" 2 "chunker extracts 2 local threads from a gBWT with 2 locally distinct threads in it"
is "$(vg chunk -x x.xg -G x.gbwt -r 1:1 -c 2 -T | vg view - -j | jq -r '.path[] | select(.name == "thread_0") | .mapping | length')" 3 "chunker can extract a partial haplotype from a GBWT"

#check that n-chunking works
# We know that it will drop _alt paths so we remake the graph without them for comparison.
vg construct -r small/x.fa -v small/x.vcf.gz >x.vg
mkdir x.chunk
vg chunk -x x.xg -n 5 -b x.chunk/
is $(cat x.chunk/*vg | vg view -V - 2>/dev/null | md5sum | cut -f 1 -d\ ) $(vg view x.vg | md5sum | cut -f 1 -d\ ) "n-chunking works and chunks over the full graph"

rm -rf x.gam.index x.gam.unsrt.index _chunk_test_bed.bed _chunk_test* x.chunk
<<<<<<< HEAD
rm -f x.vg x.xg xg.gbwt x.gam x.gam.json filter_chunk*.gam chunks.bed x.gbwt
=======
rm -f x.vg x.xg x.gbwt x.gam x.gam.json filter_chunk*.gam chunks.bed
rm -f chunk_*.annotate.txt
>>>>>>> f75f505a
<|MERGE_RESOLUTION|>--- conflicted
+++ resolved
@@ -59,9 +59,5 @@
 is $(cat x.chunk/*vg | vg view -V - 2>/dev/null | md5sum | cut -f 1 -d\ ) $(vg view x.vg | md5sum | cut -f 1 -d\ ) "n-chunking works and chunks over the full graph"
 
 rm -rf x.gam.index x.gam.unsrt.index _chunk_test_bed.bed _chunk_test* x.chunk
-<<<<<<< HEAD
-rm -f x.vg x.xg xg.gbwt x.gam x.gam.json filter_chunk*.gam chunks.bed x.gbwt
-=======
 rm -f x.vg x.xg x.gbwt x.gam x.gam.json filter_chunk*.gam chunks.bed
-rm -f chunk_*.annotate.txt
->>>>>>> f75f505a
+rm -f chunk_*.annotate.txt